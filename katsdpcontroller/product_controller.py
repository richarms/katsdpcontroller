"""Control of a single subarray product"""

import asyncio
import logging
import json
import time
import os
import re
import copy
import functools
import itertools
import numbers
from ipaddress import IPv4Address
from typing import Dict, Set, List, Tuple, Callable, Sequence, Optional, Type, Mapping

import addict
import jsonschema
import networkx
import aiokatcp
from aiokatcp import FailReply, Sensor, Address
from prometheus_client import Gauge, Counter, Histogram, CollectorRegistry, REGISTRY
import yarl
<<<<<<< HEAD
import katsdptelstate.aio.memory
=======
import numpy as np
>>>>>>> 61d74795
import katsdptelstate.aio.redis
import katsdpmodels.fetch.aiohttp

import katsdpcontroller
from . import scheduler, product_config, generator, tasks, sensor_proxy
from .consul import ConsulService
from .controller import (load_json_dict, log_task_exceptions,
                         DeviceStatus, device_status_to_sensor_status, ProductState)
from .defaults import LOCALHOST
from .tasks import (CaptureBlockState, KatcpTransition, DEPENDS_INIT,
                    POSTPROCESSING_TIME_BUCKETS, POSTPROCESSING_REL_BUCKETS)
from .product_config import Configuration


BATCH_PRIORITY = 1        #: Scheduler priority for batch queues
BATCH_RESOURCES_TIMEOUT = 7 * 86400   # A week
_HINT_RE = re.compile(r'\bprometheus: *(?P<type>[a-z]+)(?:\((?P<args>[^)]*)\)|\b)'
                      r'(?: +labels: *(?P<labels>[a-z,]+))?',
                      re.IGNORECASE)
POSTPROCESSING_TIME = Histogram(
    'katsdpcontroller_postprocessing_time_seconds',
    'Wall-clock time for postprocessing each capture block (including burndown phase)',
    buckets=POSTPROCESSING_TIME_BUCKETS)
POSTPROCESSING_TIME_REL = Histogram(
    'katsdpcontroller_postprocessing_time_rel',
    'Wall-clock time for postprocessing each capture block (including burndown phase)'
    ', relative to observation time',
    buckets=POSTPROCESSING_REL_BUCKETS)
logger = logging.getLogger(__name__)


def _redact_arg(arg: str, s3_config: dict) -> str:
    """Process one argument for _redact_keys"""
    for config in s3_config.values():
        for mode in ['read', 'write']:
            if mode in config:
                for name in ['access_key', 'secret_key']:
                    key = config[mode].get(name)
                    if key and (arg == key or arg.endswith('=' + key)):
                        return arg[:-len(key)] + 'REDACTED'
    return arg


def _redact_keys(taskinfo: addict.Dict, s3_config: dict) -> addict.Dict:
    """Return a copy of a Mesos TaskInfo with command-line secret keys redacted.

    This is intended for putting the taskinfo into telstate without revealing
    secrets. Any occurrences of the secrets in s3_config in a command-line
    argument are replaced by REDACTED.

    It will handle both '--secret=foo' and '--secret foo'.

    .. note::

        While the original `taskinfo` is not modified, the copy is not a full deep copy.

    Parameters
    ----------
    taskinfo
        Taskinfo structure
    s3_config
        Secret keys

    Returned
    --------
    redacted : :class:`addict.Dict`
        Copy of `taskinfo` with secrets redacted
    """
    taskinfo = taskinfo.copy()
    if taskinfo.command.arguments:
        taskinfo.command = taskinfo.command.copy()
        taskinfo.command.arguments = [_redact_arg(arg, s3_config)
                                      for arg in taskinfo.command.arguments]
    return taskinfo


def _normalise_s3_config(s3_config: dict) -> dict:
    """Normalise s3_config to have separate `url` fields for `read` and `write`."""
    s3_config = copy.deepcopy(s3_config)
    for config in s3_config.values():
        if 'url' in config:
            for mode in ['read', 'write']:
                config.setdefault(mode, {})['url'] = config['url']
            del config['url']
    return s3_config


def _prometheus_factory(registry: CollectorRegistry,
                        sensor: aiokatcp.Sensor) -> Optional[sensor_proxy.PrometheusInfo]:
    assert sensor.description is not None
    match = _HINT_RE.search(sensor.description)
    if not match:
        return None
    type_ = match.group('type').lower()
    args_ = match.group('args')
    if type_ == 'counter':
        class_ = Counter
        if args_ is not None:
            logger.warning('Arguments are not supported for counters (%s)', sensor.name)
    elif type_ == 'gauge':
        class_ = Gauge
        if args_ is not None:
            logger.warning('Arguments are not supported for gauges (%s)', sensor.name)
    elif type_ == 'histogram':
        class_ = Histogram
        if args_ is not None:
            try:
                buckets = [float(x.strip()) for x in args_.split(',')]
                class_ = functools.partial(Histogram, buckets=buckets)
            except ValueError as exc:
                logger.warning('Could not parse histogram buckets (%s): %s', sensor.name, exc)
    else:
        logger.warning('Ignoring unknown Prometheus metric type %s for %s', type_, sensor.name)
        return None
    parts = sensor.name.rsplit('.')
    base = parts.pop()
    label_names = (match.group('labels') or '').split(',')
    label_names = [label for label in label_names if label]    # ''.split(',') is [''], want []
    if len(parts) < len(label_names):
        logger.warning('Not enough parts in name %s for labels %s', sensor.name, label_names)
        return None
    service_parts = len(parts) - len(label_names)
    service = '.'.join(parts[:service_parts])
    labels = dict(zip(label_names, parts[service_parts:]))
    if service:
        labels['service'] = service
    normalised_name = 'katsdpcontroller_' + base.replace('-', '_')
    return sensor_proxy.PrometheusInfo(class_, normalised_name, sensor.description,
                                       labels, registry)


def _relative_url(base: yarl.URL, target: yarl.URL) -> yarl.URL:
    """Produce URL `rel` such that ``base.join(rel) == target``.

    It does not deal with query strings or fragments.

    Raises
    ------
    ValueError
        if either of the URLs are not absolute
    ValueError
        if either URL contains fragments or query strings
    ValueError
        if `target` is not nested under `base`
    """
    if not base.is_absolute() or not target.is_absolute():
        raise ValueError('Absolute URLs expected')
    if base.query_string or target.query_string:
        raise ValueError('Query strings are not supported')
    if base.fragment or target.fragment:
        raise ValueError('Fragments are not supported')
    if base.origin() != target.origin():
        raise ValueError('URLs have different origins')
    # Strip off the last component, which is empty if the URL ends with a /
    # other than at the root, or the filename if it does not.
    base_parts = base.raw_parts[:-1] if len(base.parts) > 1 else base.raw_parts
    if target.raw_parts[:len(base_parts)] != base_parts:
        raise ValueError('Target URL is not nested under the base')
    rel_parts = target.raw_parts[len(base_parts):]
    rel = yarl.URL.build(path='/'.join(rel_parts), encoded=True)
    assert base.join(rel) == target
    return rel


async def _resolve_model(fetcher: katsdpmodels.fetch.aiohttp.Fetcher,
                         base_url: str, rel_url: str) -> Tuple[str, str]:
    """Compute model URLs to store in katsdptelstate.

    Returns
    -------
    config_url
        URL relative to `base_url` that is specific to the config.
    fixed_url
        URL relative to `base_url` for an immutable model.
    """
    base = yarl.URL(base_url)
    url = base.join(yarl.URL(rel_url))
    urls = await fetcher.resolve(str(url))
    fixed = urls[-1]
    config = urls[-2] if len(urls) >= 2 else fixed
    return (str(_relative_url(base, yarl.URL(config))),
            str(_relative_url(base, yarl.URL(fixed))))


def _format_complex(value: numbers.Complex) -> str:
    """Format a complex number for a katcp request.

    This is copied from katgpucbf.
    """
    return f"{value.real}{value.imag:+}j"


class KatcpImageLookup(scheduler.ImageLookup):
    """Image lookup that asks the master controller to do the work.

    Tunnelling the lookup avoids the need for the product controller to
    have the right CA certificates and credentials for the Docker registry.
    """
    def __init__(self, conn: aiokatcp.Client) -> None:
        self._conn = conn

    async def __call__(self, repo: str, tag: str) -> str:
        reply, informs = await self._conn.request('image-lookup', repo, tag)
        return reply[0].decode()


class Resolver(scheduler.Resolver):
    """Resolver with some extra fields"""
    def __init__(self,
                 image_resolver: scheduler.ImageResolver,
                 task_id_allocator: scheduler.TaskIDAllocator,
                 http_url: Optional[str],
                 service_overrides: Mapping[str, product_config.ServiceOverride],
                 s3_config: dict,
                 localhost: bool) -> None:
        super().__init__(image_resolver, task_id_allocator, http_url)
        self.service_overrides = service_overrides
        self.s3_config = s3_config
        self.telstate: Optional[katsdptelstate.aio.TelescopeState] = None
        self.resources: Optional[SDPResources] = None
        self.localhost = localhost


class SDPResources:
    """Helper class to allocate resources for a single subarray-product."""
    def __init__(self, master_controller: aiokatcp.Client, subarray_product_id: str) -> None:
        self.master_controller = master_controller
        self.subarray_product_id = subarray_product_id

    async def get_multicast_groups(self, n_addresses: int) -> str:
        """Assign multicast addresses for a group."""
        reply, informs = await self.master_controller.request(
            'get-multicast-groups', self.subarray_product_id, n_addresses)
        return reply[0].decode()

    @staticmethod
    async def get_port() -> int:
        """Return an assigned port for a multicast group"""
        return 7148


class TaskStats(scheduler.TaskStats):
    def __init__(self) -> None:
        def add_sensor(name: str, description: str) -> None:
            self.sensors.add(aiokatcp.Sensor(int, name, description,
                                             initial_status=aiokatcp.Sensor.Status.NOMINAL))

        def add_counter(name: str, description: str) -> None:
            add_sensor(name, description + ' (prometheus: counter)')

        self.sensors = aiokatcp.SensorSet()
        for queue in ['default', 'batch']:
            for state in scheduler.TaskState:
                name = state.name.lower()
                add_sensor(
                    f'{queue}.{name}.tasks-in-state',
                    f'Number of tasks in queue {queue} and state {state.name} '
                    '(prometheus: gauge labels: queue,state)')
        add_counter('batch-tasks-created',
                    'Number of batch tasks that have been created')
        add_counter('batch-tasks-started',
                    'Number of batch tasks that have become ready to start')
        add_counter('batch-tasks-skipped',
                    'Number of batch tasks that were skipped because a dependency failed')
        add_counter('batch-tasks-done',
                    'Number of completed batch tasks (including failed and skipped)')
        add_counter('batch-tasks-retried',
                    'Number of batch tasks that failed and were rescheduled')
        add_counter('batch-tasks-failed',
                    'Number of batch tasks that failed (after all retries)')

    def task_state_changes(self, changes: Mapping[scheduler.LaunchQueue,
                                                  Mapping[scheduler.TaskState, int]]) -> None:
        now = time.time()
        for queue, deltas in changes.items():
            for state, delta in deltas.items():
                state_name = state.name.lower()
                sensor_name = f'{queue.name}.{state_name}.tasks-in-state'
                sensor = self.sensors.get(sensor_name)
                if sensor:
                    sensor.set_value(sensor.value + delta, timestamp=now)

    def batch_tasks_created(self, n_tasks: int) -> None:
        self.sensors['batch-tasks-created'].value += n_tasks

    def batch_tasks_started(self, n_tasks: int) -> None:
        self.sensors['batch-tasks-started'].value += n_tasks

    def batch_tasks_skipped(self, n_tasks: int) -> None:
        self.sensors['batch-tasks-skipped'].value += n_tasks

    def batch_tasks_retried(self, n_tasks: int) -> None:
        self.sensors['batch-tasks-retried'].value += n_tasks

    def batch_tasks_failed(self, n_tasks: int) -> None:
        self.sensors['batch-tasks-failed'].value += n_tasks

    def batch_tasks_done(self, n_tasks: int) -> None:
        self.sensors['batch-tasks-done'].value += n_tasks


class CaptureBlock:
    """A capture block is book-ended by a capture-init and a capture-done,
    although processing on it continues after the capture-done."""

    def __init__(self, name: str, configuration: Configuration) -> None:
        self.name = name
        self.configuration = configuration
        self._state = CaptureBlockState.INITIALISING
        self.postprocess_task: Optional[asyncio.Task] = None
        self.postprocess_physical_graph: Optional[networkx.MultiDiGraph] = None
        self.dead_event = asyncio.Event()
        self.state_change_callback: Optional[Callable[[], None]] = None
        # Time each state is reached
        self.state_time: Dict[CaptureBlockState, float] = {}

    @property
    def state(self) -> CaptureBlockState:
        return self._state

    @state.setter
    def state(self, value: CaptureBlockState) -> None:
        if self._state != value:
            self._state = value
            if value not in self.state_time:
                self.state_time[value] = time.time()
            if value == CaptureBlockState.DEAD:
                self.dead_event.set()
            if self.state_change_callback is not None:
                self.state_change_callback()


def _error_on_error(state: ProductState) -> Sensor.Status:
    return Sensor.Status.ERROR if state == ProductState.ERROR else Sensor.Status.NOMINAL


class SDPSubarrayProductBase:
    """SDP Subarray Product Base

    Represents an instance of an SDP subarray product. This includes ingest, an
    appropriate telescope model, and any required post-processing.

    In general each telescope subarray product is handled in a completely
    parallel fashion by the SDP. This class encapsulates these instances,
    handling control input and sensor feedback to CAM.

    State changes are asynchronous operations. There can only be one
    asynchronous operation at a time. Attempting a second one will either
    fail, or in some cases will cancel the prior operation. To avoid race
    conditions, changes to :attr:`state` should generally only be made from
    inside the asynchronous tasks.

    Some methods that are asynchronous but don't change state (such as
    setting delays) may run concurrently. They are best-effort, and may fail if
    the subarray product is deconfigured concurrently.

    There are some invariants that must hold at yield points:
    - There is at most one capture block in state CAPTURING.
    - :attr:`current_capture_block` is the capture block in state
      CAPTURING, or ``None`` if there isn't one.
    - :attr:`current_capture_block` is set if and only if the subarray state
      is CAPTURING.
    - Elements of :attr:`capture_blocks` are not in state DEAD.

    This is a base class that is intended to be subclassed. The methods whose
    names end in ``_impl`` are extension points that should be implemented in
    subclasses to do the real work. These methods are run as part of the
    asynchronous operations. They need to be cancellation-safe, to allow for
    forced deconfiguration to abort them.
    """

    def __init__(self, sched: Optional[scheduler.Scheduler],
                 configuration: Configuration,
                 config_dict: dict,
                 resolver: Resolver,
                 subarray_product_id: str,
                 sdp_controller: 'DeviceServer') -> None:
        #: Current background task (can only be one)
        self._async_task: Optional[asyncio.Task] = None
        self.sched = sched
        self.configuration = configuration
        self.config_dict = config_dict
        self.resolver = resolver
        self.subarray_product_id = subarray_product_id
        self.sdp_controller = sdp_controller
        self.logical_graph = generator.build_logical_graph(configuration, config_dict)
        self.telstate_endpoint = ""
        self.telstate: Optional[katsdptelstate.aio.TelescopeState] = None
        self.capture_blocks: Dict[str, CaptureBlock] = {}  # live capture blocks, indexed by name
        # set between capture_init and capture_done
        self.current_capture_block: Optional[CaptureBlock] = None
        self.dead_event = asyncio.Event()                # Set when reached state DEAD
        # Callbacks that are called when we reach state DEAD. These are
        # provided in addition to dead_event, because sometimes it's
        # necessary to react immediately rather than waiting for next time
        # around the event loop. Each callback takes self as the argument.
        self.dead_callbacks = [lambda product: product.dead_event.set()]
        self._state: ProductState = ProductState.CONFIGURING
        # Set of sensors to remove when the product is removed
        self.sensors: Set[aiokatcp.Sensor] = set()
        self._capture_block_sensor = Sensor(
            str, "capture-block-state",
            "JSON dictionary of capture block states for active capture blocks",
            default="{}", initial_status=Sensor.Status.NOMINAL)
        self._state_sensor = Sensor(
            ProductState, "state",
            "State of the subarray product state machine (prometheus: gauge)",
            status_func=_error_on_error)
        self._device_status_sensor = sdp_controller.sensors['device-status']

        self.state = ProductState.CONFIGURING   # This sets the sensor
        self.add_sensor(self._capture_block_sensor)
        self.add_sensor(self._state_sensor)
        logger.info("Created: %r", self)
        logger.info('Logical graph nodes:\n'
                    + '\n'.join(repr(node) for node in self.logical_graph))

    @property
    def state(self) -> ProductState:
        return self._state

    @state.setter
    def state(self, value: ProductState) -> None:
        if (self._state == ProductState.ERROR
                and value not in (ProductState.DECONFIGURING, ProductState.DEAD)):
            return      # Never leave error state other than by deconfiguring
        now = time.time()
        if value == ProductState.ERROR and self._state != value:
            self._device_status_sensor.set_value(DeviceStatus.FAIL, timestamp=now)
        self._state = value
        self._state_sensor.set_value(value, timestamp=now)

    def add_sensor(self, sensor: Sensor) -> None:
        """Add the supplied sensor to the top-level device and track it locally."""
        self.sensors.add(sensor)
        self.sdp_controller.sensors.add(sensor)

    def remove_sensors(self):
        """Remove all sensors added via :meth:`add_sensor`.

        It does *not* send an ``interface-changed`` inform; that is left to the
        caller.
        """
        for sensor in self.sensors:
            self.sdp_controller.sensors.discard(sensor)
        self.sensors.clear()

    @property
    def async_busy(self) -> bool:
        """Whether there is an asynchronous state-change operation in progress."""
        return self._async_task is not None and not self._async_task.done()

    def _fail_if_busy(self) -> None:
        """Raise a FailReply if there is an asynchronous operation in progress."""
        if self.async_busy:
            raise FailReply('Subarray product {} is busy with an operation. '
                            'Please wait for it to complete first.'.format(
                                self.subarray_product_id))

    def _fail_if_no_telstate(self) -> None:
        """Raise a FailReply if there is no telescope state."""
        if self.telstate is None:
            raise FailReply(f'Subarray product {self.subarray_product_id} has no SDP components.')

    async def configure_impl(self) -> None:
        """Extension point to configure the subarray."""
        pass

    async def deconfigure_impl(self, force: bool, ready: asyncio.Event) -> None:
        """Extension point to deconfigure the subarray.

        Parameters
        ----------
        force
            Whether to do an abrupt deconfiguration without waiting for
            postprocessing.
        ready
            If the ?product-deconfigure command should return before
            deconfiguration is complete, this event can be set at that point.
        """
        pass

    async def capture_init_impl(self, capture_block: CaptureBlock) -> None:
        """Extension point to start a capture block.

        If it raises an exception, the capture block is assumed to not have
        been started, and the subarray product goes into state ERROR.
        """
        pass

    async def capture_done_impl(self, capture_block: CaptureBlock) -> None:
        """Extension point to stop a capture block.

        This should only do the work needed for the ``capture-done`` master
        controller request to return. The caller takes care of calling
        :meth:`postprocess_impl`.

        It needs to be safe to run from DECONFIGURING and ERROR states, because
        it may be run as part of forced deconfigure.

        If it raises an exception, the capture block is assumed to be dead,
        and the subarray product goes into state ERROR unless this occurred as
        part of deconfiguring.
        """
        pass

    async def postprocess_impl(self, capture_block: CaptureBlock) -> None:
        """Complete the post-processing for a capture block.

        Subclasses should override this if a capture block is not finished when
        :meth:`_capture_done` returns.

        Note that a failure here does **not** put the subarray product into
        ERROR state, as it is assumed that this does not interfere with
        subsequent operation.

        This function should move the capture block to POSTPROCESSING after
        burndown of the real-time processing, but should not set it to DEAD.
        """
        pass

    def capture_block_dead_impl(self, capture_block: CaptureBlock) -> None:
        """Clean up after a capture block is no longer active.

        This should only be overridden to clean up the state machine, not to
        do processing. It is called both for the normal lifecycle, but also
        when there is a failure e.g. if capture_init_impl or capture_done_impl
        raised an exception.
        """
        pass

    async def _configure(self) -> None:
        """Asynchronous task that does the configuration."""
        await self.configure_impl()
        self.state = ProductState.IDLE

    async def _deconfigure(self, force: bool, ready: asyncio.Event) -> None:
        """Asynchronous task that does the deconfiguration.

        This handles the entire burndown cycle. The end of the synchronous
        part (at which point the katcp request returns) is signalled by
        setting the event `ready`.
        """
        self.state = ProductState.DECONFIGURING
        if self.current_capture_block is not None:
            try:
                capture_block = self.current_capture_block
                # To prevent trying again if we get a second forced-deconfigure.
                self.current_capture_block = None
                await self.capture_done_impl(capture_block)
            except asyncio.CancelledError:
                raise
            except Exception:
                logger.exception("Failed to issue capture-done during shutdown request. "
                                 "Will continue with graph shutdown.")

        if force:
            for capture_block in list(self.capture_blocks.values()):
                if capture_block.postprocess_task is not None:
                    logger.warning('Cancelling postprocessing for capture block %s',
                                   capture_block.name)
                    capture_block.postprocess_task.cancel()
                else:
                    self._capture_block_dead(capture_block)

        await self.deconfigure_impl(force, ready)

        # Allow all the postprocessing tasks to finish up
        # Note: this needs to be done carefully, because self.capture_blocks
        # can change during the await.
        while self.capture_blocks:
            name, capture_block = next(iter(self.capture_blocks.items()))
            logging.info('Waiting for capture block %s to terminate', name)
            await capture_block.dead_event.wait()
            self.capture_blocks.pop(name, None)

        if self.telstate is not None:
            self.telstate.backend.close()

        self.state = ProductState.DEAD
        ready.set()     # In case deconfigure_impl didn't already do this
        # Setting dead_event is done by the first callback
        for callback in self.dead_callbacks:
            callback(self)

    def _capture_block_dead(self, capture_block: CaptureBlock) -> None:
        """Mark a capture block as dead and remove it from the list."""
        try:
            del self.capture_blocks[capture_block.name]
        except KeyError:
            pass      # Allows this function to be called twice
        # Setting the state will trigger _update_capture_block_sensor, which
        # will update the sensor with the value removed
        capture_block.state = CaptureBlockState.DEAD
        self.capture_block_dead_impl(capture_block)

    def _update_capture_block_sensor(self) -> None:
        value = {name: capture_block.state.name.lower()
                 for name, capture_block in self.capture_blocks.items()}
        self._capture_block_sensor.set_value(json.dumps(value, sort_keys=True))

    async def _capture_init(self, capture_block: CaptureBlock) -> None:
        self.capture_blocks[capture_block.name] = capture_block
        capture_block.state_change_callback = self._update_capture_block_sensor
        # Update the sensor with the INITIALISING state
        self._update_capture_block_sensor()
        try:
            await self.capture_init_impl(capture_block)
            if self.state == ProductState.ERROR:
                raise FailReply('Subarray product went into ERROR while starting capture')
        except asyncio.CancelledError:
            self._capture_block_dead(capture_block)
            raise
        except Exception:
            self.state = ProductState.ERROR
            self._capture_block_dead(capture_block)
            raise
        assert self.current_capture_block is None
        self.state = ProductState.CAPTURING
        self.current_capture_block = capture_block
        capture_block.state = CaptureBlockState.CAPTURING

    async def _capture_done(self, error_expected: bool = False) -> CaptureBlock:
        """The asynchronous task that handles ?capture-done. See
        :meth:`capture_done_impl` for additional details.

        This is only called for a "normal" capture-done. Forced deconfigures
        call :meth:`capture_done_impl` directly.

        Returns
        -------
        The capture block that was stopped
        """
        capture_block = self.current_capture_block
        done_exc: Optional[Exception] = None
        assert capture_block is not None
        try:
            await self.capture_done_impl(capture_block)
            if self.state == ProductState.ERROR and not error_expected:
                raise FailReply('Subarray product went into ERROR while stopping capture')
        except asyncio.CancelledError:
            raise
        except Exception as exc:
            self.state = ProductState.ERROR
            done_exc = exc
        assert self.current_capture_block is capture_block
        if self.state == ProductState.CAPTURING:
            self.state = ProductState.IDLE
        else:
            assert done_exc is not None or error_expected
        self.current_capture_block = None
        capture_block.state = CaptureBlockState.BURNDOWN
        capture_block.postprocess_task = asyncio.get_event_loop().create_task(
            self.postprocess_impl(capture_block))
        log_task_exceptions(
            capture_block.postprocess_task, logger,
            "Exception in postprocessing for {}/{}".format(self.subarray_product_id,
                                                           capture_block.name))

        def done_callback(task: asyncio.Future, capture_block=capture_block) -> None:
            self._capture_block_dead(capture_block)

        capture_block.postprocess_task.add_done_callback(done_callback)
        if done_exc is not None:
            raise done_exc
        return capture_block

    def _clear_async_task(self, future: asyncio.Task) -> None:
        """Clear the current async task.

        Parameters
        ----------
        future
            The expected value of :attr:`_async_task`. If it does not match,
            it is not cleared (this can happen if another task replaced it
            already).
        """
        if self._async_task is future:
            self._async_task = None

    async def _replace_async_task(self, new_task: asyncio.Task) -> bool:
        """Set the current asynchronous task.

        If there is an existing task, it is atomically replaced then cancelled.

        Returns
        -------
        bool
            Whether `new_task` is now the current async task (it might not be
            if it was replaced after being installed but before we returned).
        """
        old_task = self._async_task
        self._async_task = new_task
        if old_task is not None:
            old_task.cancel()
            # Using asyncio.wait instead of directly yielding from the task
            # avoids re-raising any exception raised from the task.
            await asyncio.wait([old_task])
        return self._async_task is new_task

    async def configure(self) -> None:
        assert not self.async_busy, "configure should be the first thing to happen"
        assert self.state == ProductState.CONFIGURING, \
            "configure should be the first thing to happen"
        task = asyncio.get_event_loop().create_task(self._configure())
        log_task_exceptions(task, logger,
                            f"Configuring subarray product {self.subarray_product_id} failed")
        self._async_task = task
        try:
            await task
        finally:
            self._clear_async_task(task)
        logger.info('Subarray product %s successfully configured', self.subarray_product_id)

    async def deconfigure(self, force: bool = False) -> None:
        """Start deconfiguration of the subarray, but does not wait for it to complete."""
        if self.state == ProductState.DEAD:
            return
        if self.async_busy:
            if not force:
                self._fail_if_busy()
            else:
                logger.warning('Subarray product %s is busy with an operation, '
                               'but deconfiguring anyway', self.subarray_product_id)

        if self.state not in (ProductState.IDLE, ProductState.ERROR):
            if not force:
                raise FailReply('Subarray product is not idle and thus cannot be deconfigured. '
                                'Please issue capture_done first.')
            else:
                logger.warning('Subarray product %s is in state %s, but deconfiguring anyway',
                               self.subarray_product_id, self.state.name)
        logger.info("Deconfiguring subarray product %s", self.subarray_product_id)

        ready = asyncio.Event()
        task = asyncio.get_event_loop().create_task(self._deconfigure(force, ready))
        log_task_exceptions(task, logger,
                            f"Deconfiguring {self.subarray_product_id} failed")
        # Make sure that ready gets unblocked even if task throws.
        task.add_done_callback(lambda future: ready.set())
        task.add_done_callback(self._clear_async_task)
        if await self._replace_async_task(task):
            await ready.wait()
        # We don't wait for task to complete, but if it's already done we
        # pass back any exceptions.
        if task.done():
            await task

    async def capture_init(self, capture_block_id: str, configuration: Configuration) -> str:
        self._fail_if_busy()
        if self.state != ProductState.IDLE:
            raise FailReply('Subarray product {} is currently in state {}, not IDLE as expected. '
                            'Cannot be inited.'.format(self.subarray_product_id, self.state.name))
        self._fail_if_no_telstate()
        logger.info('Using capture block ID %s', capture_block_id)

        capture_block = CaptureBlock(capture_block_id, configuration)
        task = asyncio.get_event_loop().create_task(self._capture_init(capture_block))
        self._async_task = task
        try:
            await task
        finally:
            self._clear_async_task(task)
        logger.info('Started capture block %s on subarray product %s',
                    capture_block_id, self.subarray_product_id)
        return capture_block_id

    async def capture_done(self) -> str:
        self._fail_if_busy()
        if self.state != ProductState.CAPTURING:
            raise FailReply('Subarray product is currently in state {}, not CAPTURING as expected. '
                            'Cannot be stopped.'.format(self.state.name))
        assert self.current_capture_block is not None
        capture_block_id = self.current_capture_block.name
        task = asyncio.get_event_loop().create_task(self._capture_done())
        self._async_task = task
        try:
            await task
        finally:
            self._clear_async_task(task)
        logger.info('Finished capture block %s on subarray product %s',
                    capture_block_id, self.subarray_product_id)
        return capture_block_id

    def write_graphs(self, output_dir: str) -> None:
        """Write visualisations to `output_dir`."""
        for name in ['ready', 'init', 'kill', 'resolve', 'resources']:
            if name != 'resources':
                g = scheduler.subgraph(self.logical_graph, 'depends_' + name)
            else:
                g = scheduler.subgraph(self.logical_graph, scheduler.Scheduler.depends_resources)
            g = networkx.relabel_nodes(g, {node: node.name for node in g})
            g = networkx.drawing.nx_pydot.to_pydot(g)
            filename = os.path.join(output_dir,
                                    '{}_{}.svg'.format(self.subarray_product_id, name))
            try:
                g.write_svg(filename)
            except OSError as error:
                logger.warning('Could not write %s: %s', filename, error)

    def _find_stream(self, stream_name: str) -> product_config.Stream:
        """Find the stream with a given name.

        Raises
        ------
        FailReply
            If no such stream exists
        """
        for stream in self.configuration.streams:
            if stream.name == stream_name:
                return stream
        raise FailReply(f"Unknown stream {stream_name!r}")

    async def set_delays(
            self,
            stream_name: str,
            timestamp: aiokatcp.Timestamp,
            coefficient_sets: Sequence[str]) -> None:
        """Set F-engine delays."""
        if self.state not in {ProductState.CAPTURING, ProductState.IDLE}:
            raise FailReply(f"Cannot set delays in state {self.state}")
        stream = self._find_stream(stream_name)
        if not isinstance(stream, product_config.GpucbfAntennaChannelisedVoltageStream):
            raise FailReply(f"Stream {stream_name!r} is of the wrong type")
        if len(coefficient_sets) != len(stream.src_streams):
            raise FailReply(
                f"Wrong number of coefficient sets ({len(coefficient_sets)}, "
                f"expected {len(stream.src_streams)})"
            )
        for coefficient_set in coefficient_sets:
            try:
                parts = coefficient_set.split(":")
                if len(parts) != 2:
                    raise ValueError
                for part in parts:
                    terms = part.split(",")
                    for term in terms:
                        float(term)
            except ValueError:
                raise FailReply(f"Invalid coefficient-set {coefficient_set!r}")
        await self.set_delays_impl(stream, timestamp, coefficient_sets)

    async def set_delays_impl(
            self,
            stream: product_config.GpucbfAntennaChannelisedVoltageStream,
            timestamp: aiokatcp.Timestamp,
            coefficient_sets: Sequence[str]) -> None:
        """Back-end implementation of :meth:`set_delays`.

        This method can assume that the inputs and current state are valid.
        """
        pass

    async def gain(self, stream_name: str, input: str, values: Sequence[str]) -> Sequence[str]:
        """Set F-engine gains."""
        if self.state not in {ProductState.CAPTURING, ProductState.IDLE}:
            raise FailReply(f"Cannot set gains in state {self.state}")
        stream = self._find_stream(stream_name)
        if not isinstance(stream, product_config.GpucbfAntennaChannelisedVoltageStream):
            raise FailReply(f"Stream {stream_name!r} is of the wrong type")
        if len(values) not in {0, 1, stream.n_chans}:
            raise FailReply(f"Expected 0, 1, or {stream.n_chans} values, received {len(values)}")
        if input not in stream.input_labels:
            raise FailReply(f"Unknown input {input!r}")
        try:
            for v in values:
                complex(v)  # Evaluated just for the exception
        except ValueError as exc:
            raise FailReply(str(exc))
        return await self.gain_impl(stream, input, values)

    async def gain_impl(
            self,
            stream: product_config.GpucbfAntennaChannelisedVoltageStream,
            input: str,
            values: Sequence[str]) -> Sequence[str]:
        """Back-end implementation of :meth:`gain`.

        This method can assume that the inputs and current state are valid.
        """
        raise NotImplementedError()

    def __repr__(self) -> str:
        return "Subarray product {} (State: {})".format(self.subarray_product_id, self.state.name)


class InterfaceModeSensors:
    def __init__(self, subarray_product_id: str) -> None:
        """Manage dummy subarray product sensors on a DeviceServer instance

        Parameters
        ----------
        subarray_product_id
            Subarray product id, e.g. `array_1_c856M4k`
        """
        self.subarray_product_id = subarray_product_id
        self.sensors: Dict[str, Sensor] = {}

    def add_sensors(self, server: aiokatcp.DeviceServer) -> None:
        """Add dummy subarray product sensors and issue #interface-changed"""

        interface_sensors: List[Sensor] = [
            Sensor(Address, 'bf_ingest.beamformer.1.port', 'IP endpoint for port',
                   default=Address(IPv4Address("1.2.3.4"), 31048),
                   initial_status=Sensor.Status.NOMINAL),
            Sensor(bool, 'ingest.sdp_l0.1.capture-active',
                   'Is there a currently active capture session.',
                   default=False, initial_status=Sensor.Status.NOMINAL),
            Sensor(str, 'timeplot.sdp_l0.1.gui-urls', 'URLs for GUIs',
                   default='[{"category": "Plot", '
                   '"href": "http://ing1.sdp.mkat.fake.kat.ac.za:31054/", '
                   '"description": "Signal displays for array_1_bc856M4k", '
                   '"title": "Signal Display"}]',
                   initial_status=Sensor.Status.NOMINAL),
            Sensor(Address, 'timeplot.sdp_l0.1.html_port', 'IP endpoint for html_port',
                   default=Address(IPv4Address("1.2.3.5"), 31054),
                   initial_status=Sensor.Status.NOMINAL),
            Sensor(str, 'cal.1.capture-block-state',
                   'JSON dict with the state of each capture block',
                   default='{}',
                   initial_status=Sensor.Status.NOMINAL)
        ]

        sensors_added = False
        try:
            for sensor in interface_sensors:
                if sensor.name in self.sensors:
                    logger.info('Simulated sensor %r already exists, skipping',
                                sensor.name)
                    continue
                self.sensors[sensor.name] = sensor
                server.sensors.add(sensor)
                sensors_added = True
        finally:
            if sensors_added:
                server.mass_inform('interface-changed', 'sensor-list')

    def remove_sensors(self, server: aiokatcp.DeviceServer) -> None:
        """Remove dummy subarray product sensors and issue #interface-changed"""
        sensors_removed = False
        try:
            for sensor_name, sensor in list(self.sensors.items()):
                server.sensors.discard(sensor)
                del self.sensors[sensor_name]
                sensors_removed = True
        finally:
            if sensors_removed:
                server.mass_inform('interface-changed', 'sensor-list')


class SDPSubarrayProductInterface(SDPSubarrayProductBase):
    """Dummy implementation of SDPSubarrayProductBase interface that does not
    actually run anything.
    """
    def __init__(self, *args, **kwargs) -> None:
        super().__init__(*args, **kwargs)
        self._interface_mode_sensors = InterfaceModeSensors(self.subarray_product_id)
        sensors = self._interface_mode_sensors.sensors
        self._capture_block_states = [
            sensor for sensor in sensors.values() if sensor.name.endswith('.capture-block-state')]
        # F-engine gains, indexed by stream then input
        self._gains: Dict[str, Dict[str, np.ndarray]] = {}
        for stream in self.configuration.by_class(
                product_config.GpucbfAntennaChannelisedVoltageStream):
            self._gains[stream.name] = {}
            for input in stream.input_labels:
                # Arbitrary initial value
                self._gains[stream.name][input] = np.full(stream.n_chans, 0.5, dtype=np.complex64)

    def _update_capture_block_state(self, capture_block_id: str,
                                    state: Optional[CaptureBlockState]) -> None:
        """Update the simulated *.capture-block-state sensors.

        The dictionary that is JSON-encoded in the sensor value is updated to
        set the value associated with the key `capture_block_id`. If `state` is
        `None`, the key is removed instead.
        """
        for name, sensor in self._interface_mode_sensors.sensors.items():
            if name.endswith('.capture-block-state'):
                states = json.loads(sensor.value)
                if state is None:
                    states.pop(capture_block_id, None)
                else:
                    states[capture_block_id] = state.name.lower()
                sensor.set_value(json.dumps(states))

    async def capture_init_impl(self, capture_block: CaptureBlock) -> None:
        self._update_capture_block_state(capture_block.name, CaptureBlockState.CAPTURING)

    async def capture_done_impl(self, capture_block: CaptureBlock) -> None:
        self._update_capture_block_state(capture_block.name, CaptureBlockState.BURNDOWN)

    async def postprocess_impl(self, capture_block: CaptureBlock) -> None:
        await asyncio.sleep(0.1)
        self._update_capture_block_state(capture_block.name, CaptureBlockState.POSTPROCESSING)
        capture_block.state = CaptureBlockState.POSTPROCESSING
        await asyncio.sleep(0.1)
        self._update_capture_block_state(capture_block.name, None)

    async def configure_impl(self) -> None:
        logger.warning("No components will be started - running in interface mode")
        # Add dummy sensors for this product
        self._interface_mode_sensors.add_sensors(self.sdp_controller)
        # Add a dummy telstate. It's not used for anything, but satisfies some
        # checks that a telstate exists.
        backend = katsdptelstate.aio.memory.MemoryBackend()
        self.telstate = katsdptelstate.aio.TelescopeState(backend)

    async def deconfigure_impl(self, force: bool, ready: asyncio.Event) -> None:
        self._interface_mode_sensors.remove_sensors(self.sdp_controller)

    async def gain_impl(
            self,
            stream: product_config.GpucbfAntennaChannelisedVoltageStream,
            input: str,
            values: Sequence[str]) -> Sequence[str]:
        cvalues = np.array([np.complex64(v) for v in values])
        if len(cvalues) == 1:
            cvalues = cvalues.repeat(stream.n_chans)
        if len(cvalues) > 0:
            self._gains[stream.name][input] = cvalues
        out = self._gains[stream.name][input]
        if np.all(out == out[0]):
            out = out[:1]  # Same value for all channels
        return [_format_complex(x) for x in out]


class _IndexedKey(dict):
    """Wrapper class indicating that the contents form a telstate indexed key.

    This is used in dictionaries containing initial values to be placed into
    telstate.
    """
    pass


class SDPSubarrayProduct(SDPSubarrayProductBase):
    """Subarray product that actually launches nodes."""

    sched: scheduler.Scheduler     # Override Optional[] from base class

    def _instantiate(self, logical_node: scheduler.LogicalNode,
                     capture_block_id: Optional[str]) -> scheduler.PhysicalNode:
        if getattr(logical_node, 'sdp_physical_factory', False):
            return logical_node.physical_factory(
                logical_node, self.sdp_controller, self, capture_block_id)
        return logical_node.physical_factory(logical_node)

    def _instantiate_physical_graph(self, logical_graph: networkx.MultiDiGraph,
                                    capture_block_id: str = None) -> networkx.MultiDiGraph:
        mapping = {logical: self._instantiate(logical, capture_block_id)
                   for logical in logical_graph}
        return networkx.relabel_nodes(logical_graph, mapping)

    def __init__(self, sched: scheduler.Scheduler,
                 configuration: Configuration,
                 config_dict: dict,
                 resolver: Resolver, subarray_product_id: str,
                 sdp_controller: 'DeviceServer',
                 telstate_name: str = 'telstate') -> None:
        super().__init__(sched, configuration, config_dict, resolver,
                         subarray_product_id, sdp_controller)
        # Priority is lower (higher number) than the default queue
        self.batch_queue = scheduler.LaunchQueue(
            sdp_controller.batch_role, 'batch', priority=BATCH_PRIORITY)
        sched.add_queue(self.batch_queue)
        # generate physical nodes
        self.physical_graph = self._instantiate_physical_graph(self.logical_graph)
        # Nodes indexed by logical name
        self._nodes = {node.logical_node.name: node for node in self.physical_graph}
        self.telstate_node = self._nodes.get(telstate_name)
        self.master_controller = sdp_controller.master_controller

    def __del__(self) -> None:
        if hasattr(self, 'batch_queue'):
            self.sched.remove_queue(self.batch_queue)

    async def _exec_node_transition(self, node: tasks.SDPPhysicalTask,
                                    reqs: Sequence[KatcpTransition],
                                    deps: Sequence[asyncio.Future],
                                    state: CaptureBlockState,
                                    capture_block: CaptureBlock) -> None:
        try:
            if deps:
                # If we're starting a capture and a dependency fails, there is
                # no point trying to continue. On the shutdown path, we should
                # continue anyway to try to close everything off as neatly as
                # possible.
                await asyncio.gather(*deps,
                                     return_exceptions=(state != CaptureBlockState.CAPTURING))
            if reqs:
                if node.katcp_connection is None:
                    logger.warning(
                        'Cannot issue %s to %s because there is no katcp connection',
                        reqs[0], node.name)
                else:
                    for req in reqs:
                        await node.issue_req(req.name, req.args, timeout=req.timeout)
            if isinstance(node, tasks.SDPPhysicalTask) and state == node.logical_node.final_state:
                observer = node.capture_block_state_observer
                if observer is not None:
                    logger.info('Waiting for %s on %s', capture_block.name, node.name)
                    await observer.wait_capture_block_done(capture_block.name)
                    logger.info('Done waiting for %s on %s', capture_block.name, node.name)
                else:
                    logger.debug('Task %s has no capture-block-state observer', node.name)
        finally:
            if isinstance(node, tasks.SDPPhysicalTask) and state == node.logical_node.final_state:
                node.remove_capture_block(capture_block)

    async def exec_transitions(self, state: CaptureBlockState, reverse: bool,
                               capture_block: CaptureBlock) -> None:
        """Issue requests to nodes on state transitions.

        The requests are made in parallel, but respects `depends_init`
        dependencies in the graph.

        Parameters
        ----------
        state
            New state
        reverse
            If there is a `depends_init` edge from A to B in the graph, A's
            request will be made first if `reverse` is false, otherwise B's
            request will be made first.
        capture_block
            The capture block is that being transitioned
        """
        # Create a copy of the graph containing only dependency edges.
        deps_graph = scheduler.subgraph(self.physical_graph, DEPENDS_INIT)
        # Reverse it
        if not reverse:
            deps_graph = deps_graph.reverse(copy=False)

        futures: Dict[object, asyncio.Future] = {}     # Keyed by node
        # Lexicographical tie-breaking isn't strictly required, but it makes
        # behaviour predictable.
        now = time.time()   # Outside loop to be consistent across all nodes
        for node in networkx.lexicographical_topological_sort(deps_graph, key=lambda x: x.name):
            reqs: List[KatcpTransition] = []
            try:
                reqs = node.get_transition(state)
            except AttributeError:
                # Not all nodes are SDPPhysicalTask
                pass
            if reqs:
                # Apply {} substitutions to request data
                subst = dict(capture_block_id=capture_block.name,
                             time=now)
                reqs = [req.format(**subst) for req in reqs]
            deps = [futures[trg] for trg in deps_graph.predecessors(node) if trg in futures]
            task = asyncio.get_event_loop().create_task(
                self._exec_node_transition(node, reqs, deps, state, capture_block))
            futures[node] = task
        if futures:
            # We want to wait for all the futures to complete, even if one of
            # them fails early (to give the others time to do cleanup). But
            # then we want to raise the first exception.
            results = await asyncio.gather(*futures.values(), return_exceptions=True)
            for result in results:
                if isinstance(result, Exception):
                    raise result

    async def capture_init_impl(self, capture_block: CaptureBlock) -> None:
        assert self.telstate is not None
        await self.telstate.add('sdp_capture_block_id', capture_block.name)
        for node in self.physical_graph:
            if isinstance(node, tasks.SDPPhysicalTask):
                node.add_capture_block(capture_block)
        await self.exec_transitions(CaptureBlockState.CAPTURING, True, capture_block)

    async def capture_done_impl(self, capture_block: CaptureBlock) -> None:
        await self.exec_transitions(CaptureBlockState.BURNDOWN, False, capture_block)

    async def postprocess_impl(self, capture_block: CaptureBlock) -> None:
        assert self.telstate is not None
        assert self.telstate_node is not None
        try:
            await self.exec_transitions(CaptureBlockState.POSTPROCESSING, False, capture_block)
            capture_block.state = CaptureBlockState.POSTPROCESSING
            logical_graph = await generator.build_postprocess_logical_graph(
                capture_block.configuration, capture_block.name,
                self.telstate, self.telstate_endpoint)
            physical_graph = self._instantiate_physical_graph(
                logical_graph, capture_block.name)
            capture_block.postprocess_physical_graph = physical_graph
            nodes = {node.logical_node.name: node for node in physical_graph}
            telstate_node = nodes['telstate']
            telstate_node.host = self.telstate_node.host
            telstate_node.ports = dict(self.telstate_node.ports)
            # This doesn't actually run anything, just marks the fake telstate node
            # as READY. It could block for a while behind real tasks in the batch
            # queue, but that doesn't matter because our real tasks will block too.
            # However, because of this blocking it needs a large resources_timeout,
            # even though it uses no resources.
            await self.sched.launch(physical_graph, self.resolver, [telstate_node],
                                    queue=self.batch_queue,
                                    resources_timeout=BATCH_RESOURCES_TIMEOUT)
            nodelist = [node for node in physical_graph if isinstance(node, scheduler.PhysicalTask)]
            await self.sched.batch_run(physical_graph, self.resolver, nodelist,
                                       queue=self.batch_queue,
                                       resources_timeout=BATCH_RESOURCES_TIMEOUT, attempts=3)
        finally:
            init_time = capture_block.state_time[CaptureBlockState.CAPTURING]
            done_time = capture_block.state_time[CaptureBlockState.BURNDOWN]
            observation_time = done_time - init_time
            postprocessing_time = time.time() - done_time
            POSTPROCESSING_TIME.observe(postprocessing_time)
            logger.info('Capture block %s postprocessing finished in %.3fs (obs time: %.3fs)',
                        capture_block.name, postprocessing_time, observation_time,
                        extra=dict(capture_block_id=capture_block.name,
                                   observation_time=observation_time,
                                   postprocessing_time=postprocessing_time))
            # In unit tests the obs time might be zero, which leads to errors here
            if observation_time > 0:
                POSTPROCESSING_TIME_REL.observe(postprocessing_time / observation_time)
            await self.exec_transitions(CaptureBlockState.DEAD, False, capture_block)

    def capture_block_dead_impl(self, capture_block: CaptureBlock) -> None:
        for node in self.physical_graph:
            if isinstance(node, tasks.SDPPhysicalTask):
                node.remove_capture_block(capture_block)

    async def _launch_telstate(self) -> katsdptelstate.aio.TelescopeState:
        """Make sure the telstate node is launched"""
        assert self.telstate_node is not None
        boot = [self.telstate_node]

        init_telstate = copy.deepcopy(self.physical_graph.graph.get('init_telstate', {}))
        init_telstate['subarray_product_id'] = self.subarray_product_id
        init_telstate['config'] = self.physical_graph.graph.get(
            'config', lambda resolver: {})(self.resolver)
        # Provide attributes to describe the relationships between CBF streams
        # and instruments. This could be extracted from sdp_config, but these
        # specific sensors are easier to mock.
        for stream in self.configuration.streams:
            if isinstance(stream, product_config.CbfStream):
                init_telstate[(stream.name, 'instrument_dev_name')] = stream.instrument_dev_name
                if stream.src_streams:
                    init_telstate[(stream.name, 'src_streams')] = [
                        src_stream.name for src_stream in stream.src_streams
                    ]

        # Load canonical model URLs
        model_base_url = self.resolver.s3_config['models']['read']['url']
        if not model_base_url.endswith('/'):
            model_base_url += '/'      # Ensure it is a directory
        init_telstate['sdp_model_base_url'] = model_base_url
        async with katsdpmodels.fetch.aiohttp.Fetcher() as fetcher:
            rfi_mask_model_urls = await _resolve_model(
                fetcher, model_base_url, 'rfi_mask/current.alias')
            init_telstate[('model', 'rfi_mask', 'config')] = rfi_mask_model_urls[0]
            init_telstate[('model', 'rfi_mask', 'fixed')] = rfi_mask_model_urls[1]
            for stream in itertools.chain(
                    self.configuration.by_class(product_config.AntennaChannelisedVoltageStream),
                    self.configuration.by_class(product_config.SimAntennaChannelisedVoltageStream)):
                ratio = round(stream.adc_sample_rate / 2 / stream.bandwidth)
                band_mask_model_urls = await _resolve_model(
                    fetcher, model_base_url,
                    f'band_mask/current/{stream.band}/nb_ratio={ratio}.alias'
                )
                prefix: Tuple[str, ...] = (stream.name, 'model', 'band_mask')
                init_telstate[prefix + ('config',)] = band_mask_model_urls[0]
                init_telstate[prefix + ('fixed',)] = band_mask_model_urls[1]
                for group in ['individual', 'cohort']:
                    config_value = _IndexedKey()
                    fixed_value = _IndexedKey()
                    for ant in stream.antennas:
                        pb_model_urls = await _resolve_model(
                            fetcher, model_base_url,
                            f'primary_beam/current/{group}/{ant}/{stream.band}.alias'
                        )
                        config_value[ant] = pb_model_urls[0]
                        fixed_value[ant] = pb_model_urls[1]
                    prefix = (stream.name, 'model', 'primary_beam', group)
                    init_telstate[prefix + ('config',)] = config_value
                    init_telstate[prefix + ('fixed',)] = fixed_value

        logger.debug("Launching telstate. Initial values %s", init_telstate)
        await self.sched.launch(self.physical_graph, self.resolver, boot)
        # connect to telstate store
        self.telstate_endpoint = '{}:{}'.format(self.telstate_node.host,
                                                self.telstate_node.ports['telstate'])
        telstate_backend = await katsdptelstate.aio.redis.RedisBackend.from_url(
            f'redis://{self.telstate_endpoint}'
        )
        telstate = katsdptelstate.aio.TelescopeState(telstate_backend)
        self.telstate = telstate
        self.resolver.telstate = telstate

        # set the configuration
        for k, v in init_telstate.items():
            key = telstate.join(*k) if isinstance(k, tuple) else k
            if isinstance(v, _IndexedKey):
                for sub_key, sub_value in v.items():
                    await telstate.set_indexed(key, sub_key, sub_value)
            else:
                await telstate.set(key, v)
        return telstate

    def check_nodes(self) -> Tuple[bool, List[scheduler.PhysicalNode]]:
        """Check that all requested nodes are actually running.

        Returns
        -------
        result
            True if all tasks are in state :const:`~scheduler.TaskState.READY`.
        died
            Nodes that have died unexpectedly (does not include nodes that we
            killed).

        .. todo::

           Also check health state sensors
        """
        died = []
        result = True
        for node in self.physical_graph:
            if node.state != scheduler.TaskState.READY:
                if node.state == scheduler.TaskState.DEAD and not node.death_expected:
                    died.append(node)
                result = False
        return result, died

    def unexpected_death(self, task: scheduler.PhysicalTask) -> None:
        logger.warning('Task %s died unexpectedly', task.name)
        if task.logical_node.critical:
            self._go_to_error()

    def bad_device_status(self, task: scheduler.PhysicalTask) -> None:
        logger.warning('Task %s has failed (device-status)', task.name)
        if task.logical_node.critical:
            self._go_to_error()

    def _go_to_error(self) -> None:
        """Switch to :const:`ProductState.ERROR` due to an external event.

        This is used when a failure in some task is detected asynchronously, but
        not when a katcp transition fails.
        """
        # Try to wind up the current capture block so that we don't lose any
        # data already captured.  However, if we're in the middle of another
        # async operation we just let that run, because that operation is either
        # a deconfigure or it will notice the ERROR state when it finishes and
        # fail.
        #
        # Some of this code is copy-pasted from capture_done. Unfortunately
        # it's not straightforward to reuse the code because we have to do the
        # initial steps (particularly replacement of _async_task) synchronously
        # after checking async_busy, rather than creating a new task to run
        # capture_done.
        if self.state == ProductState.CAPTURING and not self.async_busy:
            assert self.current_capture_block is not None
            capture_block_id = self.current_capture_block.name
            logger.warning('Attempting to terminate capture block %s', capture_block_id)
            task = asyncio.get_event_loop().create_task(self._capture_done(error_expected=True))
            self._async_task = task
            log_task_exceptions(task, logger,
                                f"Failed to terminate capture block {capture_block_id}")

            def cleanup(task):
                self._clear_async_task(task)
                logger.info('Finished capture block %s on subarray product %s',
                            capture_block_id, self.subarray_product_id)

            task.add_done_callback(cleanup)

        # We don't go to error state from CONFIGURING because we check all
        # nodes at the end of configuration and will fail the configure
        # there; and from DECONFIGURING/POSTPROCESSING we don't want to go to
        # ERROR because that may prevent deconfiguring.
        if self.state in (ProductState.IDLE, ProductState.CAPTURING):
            self.state = ProductState.ERROR

    async def _shutdown(self, force: bool) -> None:
        # TODO: issue progress reports as tasks stop
        await self.sched.kill(self.physical_graph, force=force,
                              capture_blocks=self.capture_blocks)

    async def configure_impl(self) -> None:
        try:
            try:
                resolver = self.resolver
                resolver.resources = SDPResources(self.master_controller, self.subarray_product_id)

                # Register static KATCP sensors.
                for ss in self.physical_graph.graph["static_sensors"].values():
                    self.add_sensor(ss)

                # launch the telescope state for this graph
                if self.telstate_node is not None:
                    telstate = await self._launch_telstate()
                else:
                    telstate = None
                # launch containers for those nodes that require them
                await self.sched.launch(self.physical_graph, self.resolver)
                alive, died = self.check_nodes()
                # is everything we asked for alive
                if not alive:
                    fail_list = ', '.join(node.logical_node.name for node in died) or 'Some nodes'
                    ret_msg = (f"{fail_list} failed to start. "
                               "Check the error log for specific details.")
                    logger.error(ret_msg)
                    raise FailReply(ret_msg)
                # Record the TaskInfo for each task in telstate, as well as details
                # about the image resolver.
                details = {}
                for task in self.physical_graph:
                    if isinstance(task, scheduler.PhysicalTask):
                        details[task.logical_node.name] = {
                            'host': task.host,
                            'taskinfo': _redact_keys(task.taskinfo, resolver.s3_config).to_dict()
                        }
                if telstate is not None:
                    await telstate.add('sdp_task_details', details, immutable=True)
                    await telstate.add('sdp_image_tag', resolver.image_resolver.tag, immutable=True)
                    await telstate.add('sdp_image_overrides', resolver.image_resolver.overrides,
                                       immutable=True)
            except BaseException as exc:
                # If there was a problem the graph might be semi-running. Shut it all down.
                await self._shutdown(force=True)
                raise exc
        except scheduler.InsufficientResourcesError as error:
            raise FailReply('Insufficient resources to launch {}: {}'.format(
                self.subarray_product_id, error)) from error
        except scheduler.ImageError as error:
            raise FailReply(str(error)) from error

    async def deconfigure_impl(self, force: bool, ready: asyncio.Event) -> None:
        if force:
            await self._shutdown(force=force)
            ready.set()
        else:
            def must_wait(node):
                return (isinstance(node.logical_node, tasks.SDPLogicalTask)
                        and node.logical_node.final_state <= CaptureBlockState.BURNDOWN)
            # Start the shutdown in a separate task, so that we can monitor
            # for task shutdown.
            wait_tasks = [node.dead_event.wait() for node in self.physical_graph if must_wait(node)]
            shutdown_task = asyncio.get_event_loop().create_task(self._shutdown(force=force))
            await asyncio.gather(*wait_tasks)
            self.state = ProductState.POSTPROCESSING
            ready.set()
            await shutdown_task

    async def set_delays_impl(
            self,
            stream: product_config.GpucbfAntennaChannelisedVoltageStream,
            timestamp: aiokatcp.Timestamp,
            coefficient_sets: Sequence[str]) -> None:
        n_inputs = len(stream.src_streams)
        conns = []
        for i in range(n_inputs // 2):
            node = self._nodes[f"f.{stream.name}.{i}"]
            if node.katcp_connection is None:
                raise FailReply(f"No katcp connection to {node.name}")
            conns.append(node.katcp_connection)

        reqs = []
        for i, conn in enumerate(conns):
            reqs.append(conn.request(
                "delays", timestamp, coefficient_sets[2 * i], coefficient_sets[2 * i + 1]
            ))
        await asyncio.gather(*reqs)

    async def gain_impl(
            self,
            stream: product_config.GpucbfAntennaChannelisedVoltageStream,
            input: str,
            values: Sequence[str]) -> Sequence[str]:
        idx = stream.input_labels.index(input)
        node_idx = idx // 2
        node = self._nodes[f"f.{stream.name}.{node_idx}"]
        if node.katcp_connection is None:
            raise FailReply(f"No katcp connection to {node.name}")
        reply, _ = await node.katcp_connection.request("gain", idx % 2, *values)
        return reply


class DeviceServer(aiokatcp.DeviceServer):
    VERSION = 'product-controller-1.1'
    BUILD_STATE = "katsdpcontroller-" + katsdpcontroller.__version__

    def __init__(self, host: str, port: int, master_controller: aiokatcp.Client,
                 subarray_product_id: str,
                 sched: Optional[scheduler.Scheduler],
                 batch_role: str,
                 interface_mode: bool,
                 localhost: bool,
                 image_resolver_factory: scheduler.ImageResolverFactory,
                 s3_config: dict,
                 graph_dir: str = None,
                 dashboard_url: str = None,
                 prometheus_registry: CollectorRegistry = REGISTRY,
                 shutdown_delay: float = 10.0) -> None:
        self.sched = sched
        self.subarray_product_id = subarray_product_id
        self.batch_role = batch_role
        self.interface_mode = interface_mode
        self.localhost = localhost
        self.image_resolver_factory = image_resolver_factory
        self.s3_config = _normalise_s3_config(s3_config)
        self.graph_dir = graph_dir
        self.master_controller = master_controller
        self.product: Optional[SDPSubarrayProductBase] = None
        self.shutdown_delay = shutdown_delay

        super().__init__(host, port)
        # setup sensors (note: SDPProductController adds other sensors)
        self.sensors.add(Sensor(DeviceStatus, "device-status",
                                "Devices status of the subarray product controller",
                                default=DeviceStatus.OK,
                                status_func=device_status_to_sensor_status))
        gui_urls: List[Dict[str, str]] = []
        if dashboard_url is not None:
            gui_urls.append({
                "title": "Dashboard",
                "description": "Product controller dashboard",
                "category": "Dashboard",
                "href": dashboard_url
            })
        self.sensors.add(Sensor(str, 'gui-urls', 'URLs for product-wide GUIs',
                                default=json.dumps(gui_urls),
                                initial_status=Sensor.Status.NOMINAL))
        self._prometheus_watcher = sensor_proxy.PrometheusWatcher(
            self.sensors, {'subarray_product_id': subarray_product_id},
            functools.partial(_prometheus_factory, prometheus_registry))
        if sched is not None:
            task_stats = sched.task_stats
            if isinstance(task_stats, TaskStats):
                for sensor in task_stats.sensors.values():
                    self.sensors.add(sensor)
        self._consul_service = ConsulService()

    async def _consul_register(self) -> None:
        if self.sched is None:
            return
        port = self.sched.http_port
        service = {
            'Name': 'product-controller',
            'Tags': ['prometheus-metrics'],
            'Meta': {
                'subarray_product_id': self.subarray_product_id
            },
            'Port': port,
            'Checks': [
                {
                    "Interval": "15s",
                    "Timeout": "5s",
                    "HTTP": f"http://{LOCALHOST}:{port}/health",
                    "DeregisterCriticalServiceAfter": "90s"
                }
            ]
        }
        self._consul_service = await ConsulService.register(service)

    async def start(self) -> None:
        await self.master_controller.wait_connected()
        await self._consul_register()
        await super().start()

    async def on_stop(self) -> None:
        await self._consul_service.deregister()
        self._prometheus_watcher.close()
        if self.product is not None and self.product.state != ProductState.DEAD:
            logger.warning('Product controller interrupted - deconfiguring running product')
            try:
                await self.product.deconfigure(force=True)
            except Exception:
                logger.warning('Failed to deconfigure product %s during shutdown', exc_info=True)
        self.master_controller.close()
        await self.master_controller.wait_closed()

    async def configure_product(self, name: str, configuration: Configuration,
                                config_dict: dict) -> None:
        """Configure a subarray product in response to a request.

        Raises
        ------
        FailReply
            if a configure/deconfigure is in progress
        FailReply
            If any of the following occur
            - The specified subarray product id already exists, but the config
              differs from that specified
            - If docker python libraries are not installed and we are not using interface mode
            - There are insufficient resources to launch
            - A docker image could not be found
            - If one or more nodes fail to launch (e.g. container not found)
            - If one or more nodes fail to become alive
            - If we fail to establish katcp connection to all nodes requiring them.

        Returns
        -------
        str
            Final name of the subarray-product.
        """

        def dead_callback(product):
            if self.shutdown_delay > 0:
                logger.info('Sleeping %.1f seconds to give time for final Prometheus scrapes',
                            self.shutdown_delay)
                asyncio.get_event_loop().call_later(self.shutdown_delay, self.halt, False)
            else:
                self.halt(False)

        logger.debug('config is %s', json.dumps(config_dict, indent=2, sort_keys=True))
        logger.info("Launching subarray product.")

        image_tag = configuration.options.image_tag
        if image_tag is not None:
            resolver_factory_args = dict(tag=image_tag)
        else:
            resolver_factory_args = {}
        image_resolver = self.image_resolver_factory(**resolver_factory_args)
        for image_name, image_path in configuration.options.image_overrides.items():
            image_resolver.override(image_name, image_path)
        resolver = Resolver(
            image_resolver,
            scheduler.TaskIDAllocator(name + '-'),
            self.sched.http_url if self.sched else '',
            configuration.options.service_overrides,
            self.s3_config,
            self.localhost)

        # create graph object and build physical graph from specified resources
        product_cls: Type[SDPSubarrayProductBase]
        if self.interface_mode:
            product_cls = SDPSubarrayProductInterface
        else:
            product_cls = SDPSubarrayProduct
        product = product_cls(self.sched, configuration, config_dict, resolver, name, self)
        if self.graph_dir is not None:
            product.write_graphs(self.graph_dir)
        self.product = product   # Prevents another attempt to configure
        self.product.dead_callbacks.append(dead_callback)
        try:
            await product.configure()
        except BaseException:
            self.product = None
            raise

    async def request_product_configure(self, ctx, name: str, config: str) -> None:
        """Configure a SDP subarray product instance.

        Parameters
        ----------
        name : str
            Name of the subarray product.
        config : str
            A JSON-encoded dictionary of configuration data.
        """
        # TODO: remove name - it is already a command-line argument
        logger.info("?product-configure called with: %s", ctx.req)

        if self.product is not None:
            raise FailReply('Already configured or configuring')
        try:
            config_dict = load_json_dict(config)
            configuration = await Configuration.from_config(config_dict)
        except product_config.SensorFailure as exc:
            retmsg = f"Error retrieving sensor data from CAM: {exc}"
            logger.error(retmsg)
            raise FailReply(retmsg) from exc
        except (ValueError, jsonschema.ValidationError) as exc:
            retmsg = f"Failed to process config: {exc}"
            logger.error(retmsg)
            raise FailReply(retmsg) from exc

        await self.configure_product(name, configuration, config_dict)

    def _get_product(self) -> SDPSubarrayProductBase:
        """Check that self.product exists (i.e. ?product-configure has been called).

        If it has not, raises a :exc:`FailReply`.
        """
        if self.product is None:
            raise FailReply('?product-configure has not been called yet. '
                            'It must be called before other requests.')
        return self.product

    async def request_product_deconfigure(self, ctx, force: bool = False) -> None:
        """Deconfigure the product and shut down the server."""
        await self._get_product().deconfigure(force=force)

    async def request_capture_init(self, ctx, capture_block_id: str,
                                   override_dict_json: str = '{}') -> None:
        """Request capture of the specified subarray product to start.

        Parameters
        ----------
        capture_block_id : str
            The capture block ID for the new capture block.
        override_dict_json : str, optional
            Configuration dictionary to merge with the subarray config.
        """
        product = self._get_product()
        try:
            overrides = load_json_dict(override_dict_json)
        except ValueError as error:
            retmsg = f'Override {override_dict_json} is not a valid JSON dict: {error}'
            logger.error(retmsg)
            raise FailReply(retmsg) from error

        config_dict = product_config.override(product.config_dict, overrides)
        # Re-validate, since the override may have broken it
        try:
            configuration = await Configuration.from_config(config_dict)
        except (ValueError, jsonschema.ValidationError) as error:
            retmsg = f"Overrides make the config invalid: {error}"
            logger.error(retmsg)
            raise FailReply(retmsg) from error

        try:
            product_config.validate_capture_block(product.config_dict, config_dict)
        except ValueError as error:
            retmsg = f"Invalid config override: {error}"
            logger.error(retmsg)
            raise FailReply(retmsg) from error

        await product.capture_init(capture_block_id, configuration)

    async def request_telstate_endpoint(self, ctx) -> str:
        """Returns the endpoint for the telescope state repository.

        Returns
        -------
        endpoint : str
        """
        return self._get_product().telstate_endpoint

    async def request_capture_status(self, ctx) -> ProductState:
        """Returns the status of the subarray product.

        Returns
        -------
        state : str
        """
        return self._get_product().state

    async def request_capture_done(self, ctx) -> str:
        """Halts the current capture block.

        Returns
        -------
        cbid : str
            Capture-block ID that was stopped
        """
        cbid = await self._get_product().capture_done()
        return cbid

    async def request_delays(
            self, ctx, stream: str, time: aiokatcp.Timestamp, *coefficient_set: str) -> None:
        """Set F-engine delays.

        Parameters
        ----------
        stream
            Antenna-channelised-voltage stream on which to operate
        time
            Time at which delays will be applied
        coefficient_set
            Coefficients for each input, in the format ``delay,delay_rate:phase,phase_rate``
        """
        await self._get_product().set_delays(stream, time, coefficient_set)

    async def request_gain(
            self, ctx, stream: str, input: str, *values: str) -> Tuple[str, ...]:
        """Set or query F-engine gains.

        Parameters
        ----------
        stream
            Antenna-channelised-voltage stream on which to operate
        input
            Single-pol input name on which to operate
        values
            A complex gain per channel, in the format <real>+<imag>j. It may
            also be a single value to be applied across all channels, or
            omitted to query the current gains.

        Returns
        -------
        values
            A complex gain per channel, or a single value that is used for all
            channels.
        """
        return tuple(await self._get_product().gain(stream, input, values))<|MERGE_RESOLUTION|>--- conflicted
+++ resolved
@@ -20,11 +20,8 @@
 from aiokatcp import FailReply, Sensor, Address
 from prometheus_client import Gauge, Counter, Histogram, CollectorRegistry, REGISTRY
 import yarl
-<<<<<<< HEAD
+import numpy as np
 import katsdptelstate.aio.memory
-=======
-import numpy as np
->>>>>>> 61d74795
 import katsdptelstate.aio.redis
 import katsdpmodels.fetch.aiohttp
 
