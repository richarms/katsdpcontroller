"""
Mesos-based scheduler for launching collections of inter-dependent tasks. It
uses trollius for asynchronous execution. It is **not** thread-safe.

Graphs
------
The scheduler primarily operates on *graphs*. There are two types of graphs:
logical and physical. A logical graph defines *how* to run things, but is not
assigned with any actually running tasks. In many cases, a logical graph can
be described statically, and should not contain any hostnames, addresses, port
numbers etc. The graph itself is simply a :class:`networkx.MultiDiGraph`, and
the nodes are instances of :class:`LogicalNode` (or subclasses).

A physical graph corresponds to a specific execution. The nodes in a physical
graph have a lifecycle where they start, run and are killed; they cannot come
back from the dead. To re-run all the processes, a new graph must be created.
A physical graph is generally created from a logical graph by
:func:`instantiate`, but it is also possible to build up a physical graph
manually (by creating :class:`PhysicalNode`s from :class:`LogicalNode`s and
assembling them into a graph). It is even possible to add to a physical graph
later (although some care is needed, as this is not async-safe relative to all
operations).

Nodes
-----
The base class for logical nodes is :class:`LogicalNode`, but it is an
abstract base class. Typically one will use :class:`LogicalTask` for tasks
that are executed as Docker images. For services managed outside the graph,
use :class:`LogicalExternal`. This can also be used for multicast endpoints.

Resolution
----------
Due to limitations of Mesos, the full information about a task (such as which
machine it is running on and which ports it is using) are not available until
immediately before the task is launched. The process of filling in this
information is called *resolution* and is performed by
:meth:`PhysicalNode.resolve`. If the user needs to access or modify this
information before the task is actually launched, it should make a subclass
and override this method.

If only the command needs to be adapted to the dynamic configuration, it might
not be necessary to write any extra code. The command specified in the logical
task is passed through :meth:`str.format` together with a dictionary of
dynamic information. See :attr:`LogicalTask.command` for details.

To aid in resolution, a :class:`Resolver` is provided that is able to allocate
task IDs, image paths, etc. It can be augmented or subclassed to provide extra
tools for subclasses of :class:`PhysicalNode` to use during resolution.

Edges
-----
Edges are used for several distinct but overlapping purposes.

1. If task A needs to connect to a service provided by task B, then add a
   graph edge from A to B, and set the `port` edge attribute to the name of
   the port on B. The endpoint on B is provided to A as part of resolution.

2. If there is an edge from A to B, then B must be launched before or at the
   same time as A. This is necessary for the resolution of port numbers above
   to work, but applies even if no `port` attribute is set on the edge. It is
   thus guaranteed that B's resources are assigned before A is resolved (but
   not necessary before B is resolved).

3. If the `order` edge attribute is set to `strong` on an edge from A to B,
   then B must be *ready* (running and listening on its ports) before A is
   launched, and B will be killed only after A is dead. This should be used if
   A will connect to B immediately on startup (and will fail if B is not yet
   running), rather than in response to some later trigger. At present, no
   other values are defined or should be used for the `order` attribute.

It is permitted for the graph to have cycles, as long as no cycle contains a
strong edge.

GPU support
-----------
GPUs are supported independently of Mesos' built-in GPU support, which is not
very flexible. Mesos allows only a whole number of GPUs to be allocated to a
task, and they are reserved exclusively for that task. katsdpcontroller allows
tasks to share a GPU, and provides resources for compute and memory. There is
no isolation of GPU memory.

To use this support, the agent must be configured with attributes and
resources. The attribute :code:`katsdpcontroller.gpus` must be a
base64url-encoded JSON string, describing a list of GPUs, and conforming to
:const:`GPUS_SCHEMA`. For the ith GPU in this list (counting from 0), there
must be corresponding resources :samp:`katsdpcontroller.gpu.{i}.compute`
(generally with capacity 1.0) and :samp:`katsdpcontroller.gpu.{i}.mem` (in
MiB).

The node must also provide nvidia-docker-plugin so that driver volumes can be
loaded.
"""


from __future__ import print_function, division, absolute_import
import logging
import json
import itertools
import re
import base64
import socket
import contextlib
import copy
from collections import namedtuple, deque
from enum import Enum
import ipaddress
import requests
import six
from six.moves import urllib
import networkx
import jsonschema
from katsdptelstate.endpoint import Endpoint
from decorator import decorator
import trollius
from trollius import From, Return
from addict import Dict
import pymesos


SCALAR_RESOURCES = ['cpus', 'mem', 'disk']
GPU_SCALAR_RESOURCES = ['compute', 'mem']
RANGE_RESOURCES = ['ports', 'cores']
#: Mesos task states that indicate that the task is dead (see https://github.com/apache/mesos/blob/1.0.1/include/mesos/mesos.proto#L1374)
TERMINAL_STATUSES = frozenset([
    'TASK_FINISHED',
    'TASK_FAILED',
    'TASK_KILLED',
    'TASK_LOST',
    'TASK_ERROR'])
NUMA_SCHEMA = {
    'type': 'array',
    'items': {
        'type': 'array',
        'items': {
            'type': 'integer',
            'minimum': 0,
        },
        'minItems': 1,
        'uniqueItems': True
    },
    'minItems': 1,
    'uniqueItems': True
}
INTERFACES_SCHEMA = {
    'type': 'array',
    'items': {
        'type': 'object',
        'properties': {
            'name': {
                'type': 'string',
                'minLength': 1
            },
            'network': {
                'type': 'string',
                'minLength': 1
            },
            'ipv4_address': {
                'type': 'string',
                'format': 'ipv4'
            },
            'numa_node': {
                'type': 'integer',
                'minimum': 0
            },
            'speed': {
                'type': 'number',
                'minimum': 0.0,
                'exclusiveMinimum': True
            },
            'infiniband_devices': {
                'type': 'array',
                'items': {
                    'type': 'string',
                    'minLength': 1
                }
            }
        },
        'required': ['name', 'network', 'ipv4_address']
    }
}
VOLUMES_SCHEMA = {
    'type': 'array',
    'items': {
        'type': 'object',
        'properties': {
            'name': {
                'type': 'string',
                'minLength': 1
            },
            'host_path': {
                'type': 'string',
                'minLength': 1
            },
            'numa_node': {
                'type': 'integer',
                'minimum': 0
            }
        },
        'required': ['name', 'host_path']
    }
}
GPUS_SCHEMA = {
    'type': 'array',
    'items': {
        'type': 'object',
        'properties': {
            'device': {
                'type': 'string',
                'minLength': 1
            },
            'driver_version': {
                'type': 'string',
                'minLength': 1
            },
            'name': {
                'type': 'string',
                'minLength': 1
            },
            'compute_capability': {
                'type': 'array',
                'items': {'type': 'integer', 'minimum': 0},
                'minLength': 2,
                'maxLength': 2
            },
            'device_attributes': {
                'type': 'object'
            },
            'numa_node': {
                'type': 'integer',
                'minimum': 0
            }
        },
        'required': ['device', 'driver_version', 'name', 'compute_capability', 'device_attributes']
    }
}
logger = logging.getLogger(__name__)


Interface = namedtuple('Interface', ['name', 'network', 'ipv4_address', 'numa_node', 'speed', 'infiniband_devices'])
"""Abstraction of a network interface on a machine.

Interfaces are defined by setting the Mesos attribute
:code:`katsdpcontroller.interfaces`, whose value is a JSON string that adheres
to the schema in :const:`INTERFACES_SCHEMA`.

Attributes
----------
name : str
    Kernel interface name
network : str
    Logical name for the network to which the interface is attached
ipv4_address : :class:`ipaddress.IPv4Address`
    IPv4 local address of the interface
numa_node : int, optional
    Index of the NUMA socket to which the NIC is connected
speed : float, optional
    Speed (in bits per second) of the interface
infiniband_devices : list of str
    Device inodes that should be passed into Docker containers to use Infiniband libraries
"""

Volume = namedtuple('Volume', ['name', 'host_path', 'numa_node'])
"""Abstraction of a host path offered by an agent.

Volumes are defined by setting the Mesos attribute
:code:`katsdpcontroller.volumes`, whose value is a JSON string that adheres
to the schema in :const:`VOLUMES_SCHEMA`.

Attributes
----------
name : str
    A logical name that indicates the purpose of the path
host_path : str
    Path on the host machine
numa_node : int, optional
    Index of the NUMA socket to which the storage is connected
"""

class GPURequest(object):
    """Request for resources on a single GPU. These resources are not isolated,
    so the request functions purely to ensure that the scheduler does not try
    to over-allocate a GPU.

    Attributes
    ----------
    compute : float
        Fraction of GPU's compute resource consumed
    mem : float
        Memory usage (megabytes)
    affinity : bool
        If true, the GPU must be on the same NUMA node as the chosen CPU
        cores (ignored if no CPU cores are reserved).
    """
    def __init__(self):
        for r in GPU_SCALAR_RESOURCES:
            setattr(self, r, 0.0)
        self.affinity = False

    def matches(self, agent_gpu, numa_node):
        return numa_node is None or not self.affinity or agent_gpu.numa_node == numa_node


class NetworkRequest(object):
    """Request for resources on a network interface. At the moment only
    a logical network name can be specified, but this may be augmented in
    future to allocate bandwidth.

    Attributes
    ----------
    network : str
        Logical network name
    infiniband : bool
        If true, the device must support Infiniband APIs (e.g. ibverbs), and
        the corresponding devices will be passed through.
    affinity : bool
        If true, the network device must be on the same NUMA node as the chosen
        CPU cores (ignored if no CPU cores are reserved).
    """
    def __init__(self, network, infiniband=False, affinity=False):
        self.network = network
        self.infiniband = infiniband
        self.affinity = affinity

    def matches(self, interface, numa_node):
        if self.affinity and numa_node is not None and interface.numa_node != numa_node:
            return False
        if self.infiniband and not interface.infiniband_devices:
            return False
        return self.network == interface.network


class VolumeRequest(object):
    """Request to mount a host directory on the agent.

    Attributes
    ----------
    name : str
        Logical name advertised by the agent
    container_path : str
        Mount point inside the container
    mode : {'RW', 'RO'}
        Read-write or Read-Only mode
    affinity : bool
        If true, the storage must be on the same NUMA node as the chosen
        CPU cores (ignored if no CPU cores are reserved).
    """
    def __init__(self, name, container_path, mode, affinity=False):
        self.name = name
        self.container_path = container_path
        self.mode = mode
        self.affinity = affinity

    def matches(self, volume, numa_node):
        if self.affinity and numa_node is not None and volume.numa_node != numa_node:
            return False
        return volume.name == self.name


class OrderedEnum(Enum):
    """Ordered enumeration from Python 3.x Enum documentation"""
    def __ge__(self, other):
        if self.__class__ is other.__class__:
            return self.value >= other.value
        return NotImplemented

    def __gt__(self, other):
        if self.__class__ is other.__class__:
            return self.value > other.value
        return NotImplemented

    def __le__(self, other):
        if self.__class__ is other.__class__:
            return self.value <= other.value
        return NotImplemented

    def __lt__(self, other):
        if self.__class__ is other.__class__:
            return self.value < other.value
        return NotImplemented


@trollius.coroutine
def poll_ports(host, ports, loop):
    """Waits until a set of TCP ports are accepting connections on a host.

    It repeatedly tries to connect to each port until a connection is
    successful.

    It is safe to cancel this coroutine to give up waiting.

    Parameters
    ----------
    host : str
        Hostname or IP address
    ports : list
        Port numbers to connect to
    loop : :class:`trollius.BaseEventLoop`
        The event loop used for socket operations

    Raises
    ------
    socket.gaierror
        for any error in resolving `host`
    OSError
        on any socket operation errors other than the connect
    """
    addrs = yield From(loop.getaddrinfo(
        host=host, port=None,
        type=socket.SOCK_STREAM,
        proto=socket.IPPROTO_TCP,
        flags=socket.AI_ADDRCONFIG | socket.AI_V4MAPPED))
    # getaddrinfo always returns at least 1 (it is an error if there are no
    # matches), so we do not need to check for the empty case
    (family, type_, proto, canonname, sockaddr) = addrs[0]
    for port in ports:
        while True:
            sock = socket.socket(family=family, type=type_, proto=proto)
            with contextlib.closing(sock):
                sock.setblocking(False)
                try:
                    yield From(loop.sock_connect(sock, (sockaddr[0], port)))
                except OSError as error:
                    logger.debug('Port %d on %s not ready: %s', port, host, error)
                    yield From(trollius.sleep(1, loop=loop))
                else:
                    break
        logger.debug('Port %d on %s ready', port, host)


class RangeResource(object):
    """More convenient wrapper over Mesos' presentation of a range resource
    (list of contiguous ranges). It provides Pythonic idioms to allow it
    to be treated similarly to a list, while keeping storage compact.
    """
    def __init__(self):
        self._ranges = deque()
        self._len = 0

    def __len__(self):
        return self._len

    def add_range(self, start, stop):
        """Append the half-open range `[start, stop)`."""
        if stop > start:
            self._ranges.append((start, stop))
            self._len += stop - start

    def add_resource(self, resource):
        """Append a :class:`mesos_pb2.Resource`."""
        for r in resource.ranges.range:
            self.add_range(r.begin, r.end + 1)   # Mesos has inclusive ranges

    def __iter__(self):
        return itertools.chain(*[six.moves.range(start, stop) for (start, stop) in self._ranges])

    def remove(self, item):
        for i, (start, stop) in enumerate(self._ranges):
            if item >= start and item < stop:
                if item == start and item + 1 == stop:
                    del self._ranges[i]
                elif item == start:
                    self._ranges[i] = (start + 1, stop)
                elif item + 1 == stop:
                    self._ranges[i] = (start, stop - 1)
                else:
                    # Need to split the range. deque doesn't have .insert, so we
                    # have to fake it using rotations.
                    self._ranges.rotate(-i)
                    self._ranges[0] = (item + 1, stop)
                    self._ranges.append((start, item))
                    self._ranges.rotate(i + 1)
                return
        raise ValueError('item not in list')

    def popleft(self):
        if not self._ranges:
            raise IndexError('pop from empty list')
        start, stop = self._ranges[0]
        ans = start
        if stop - start > 1:
            self._ranges[0] = (start + 1, stop)
        else:
            self._ranges.popleft()
        self._len -= 1
        return ans

    def pop(self):
        if not self._ranges:
            raise IndexError('pop from empty list')
        start, stop = self._ranges[-1]
        ans = stop - 1
        if stop - start > 1:
            self._ranges[-1] = (start, stop - 1)
        else:
            self._ranges.pop()
        self._len -= 1
        return ans

    def popleft_min(self, bound):
        """Remove the first element greater than or equal to `bound`.

        Raises
        ------
        IndexError
            If no such element exists
        """
        for i, (start, stop) in enumerate(self._ranges):
            if stop > bound:
                value = max(start, bound)
                self.remove(value)
                return value
        raise IndexError('no element greater than or equal to bound')

    def __str__(self):
        def format_range(rng):
            start, stop = rng
            if stop - start == 1:
                return '{}'.format(start)
            else:
                return '{}-{}'.format(start, stop - 1)
        return ','.join(format_range(rng) for rng in self._ranges)


class GPUResourceAllocation(object):
    """Collection of specific resources allocated from a single agent GPU."""
    def __init__(self):
        for r in GPU_SCALAR_RESOURCES:
            setattr(self, r, 0.0)


class ResourceAllocation(object):
    """Collection of specific resources allocated from a collection of offers.
    """
    def __init__(self, agent):
        self.agent = agent
        for r in SCALAR_RESOURCES:
            setattr(self, r, 0.0)
        for r in RANGE_RESOURCES:
            setattr(self, r, [])
        self.gpus = [GPUResourceAllocation() for gpu in agent.gpus]
        self.interfaces = []
        self.volumes = []


class ImageResolver(object):
    """Class to map an abstract Docker image name to a fully-qualified name.
    If no private registry is specified, it looks up names in the `sdp/`
    namespace, otherwise in the private registry. One can also override
    individual entries.

    Parameters
    ----------
    private_registry : str, optional
        Address (hostname and port) for a private registry
    tag_file : str, optional
        If specified, the file will be read to determine the image tag to use.
        It can be re-read by calling :meth:`reread_tag_file`.
        It does not affect overrides, to allow them to specify their own tags.
    pull : bool, optional
        Whether to pull images from the `private_registry`.
    """
    def __init__(self, private_registry=None, tag_file=None, pull=True):
        if private_registry is None:
            self._prefix = 'sdp/'
        else:
            self._prefix = private_registry + '/'
        self._tag_file = tag_file
        self._tag = None
        self._private_registry = private_registry
        self._overrides = {}
        self.pull = pull
        self.reread_tag_file()

    def reread_tag_file(self):
        if self._tag_file is None:
            self._tag = 'latest'
        else:
            with open(self._tag_file, 'r') as f:
                tag = f.read().strip()
                # This is a regex that appeared in older versions of Docker
                # (see https://github.com/docker/docker/pull/8447/files).
                # It's probably a reasonable constraint so that we don't allow
                # whitespace, / and other nonsense, even if Docker itself no
                # longer enforces it.
                if not re.match(r'^[\w][\w.-]{0,127}$', tag):
                    raise ValueError('Invalid tag {} in {}'.format(repr(tag), self._tag_file))
                if self._tag is not None and tag != self._tag:
                    logger.warn("Image tag changed: %s -> %s", self._tag, tag)
                self._tag = tag

    def override(self, name, path):
        self._overrides[name] = path

    def pullable(self, image):
        """Determine whether a fully-qualified image name should be pulled. At
        present, this is done for images in the explicitly specified private
        registry, but images in other registries and specified by override are
        not pulled.
        """
        return self._private_registry is not None and image.startswith(self._prefix) and self.pull

    def __call__(self, name):
        try:
            return self._overrides[name]
        except KeyError:
            if ':' in name:
                # A tag was already specified in the graph
                logger.warning("Image %s has a predefined tag, ignoring tag %s", name, self._tag)
                return self._prefix + name
            else:
                return self._prefix + name + ':' + self._tag


class TaskIDAllocator(object):
    """Allocates unique task IDs, with a custom prefix on the name.

    Because IDs must be globally unique (within the framework), the
    ``__new__`` method is overridden to return a per-prefix singleton.
    """
    _by_prefix = {}

    def __init__(self, prefix=''):
        pass   # Initialised by new

    def __new__(cls, prefix=''):
        # Obtain the singleton
        try:
            return TaskIDAllocator._by_prefix[prefix]
        except KeyError:
            alloc = super(TaskIDAllocator, cls).__new__(cls)
            alloc._prefix = prefix
            alloc._next_id = 0
            TaskIDAllocator._by_prefix[prefix] = alloc
            return alloc

    def __call__(self):
        ret = self._prefix + str(self._next_id).zfill(8)
        self._next_id += 1
        return ret


class Resolver(object):
    """General-purpose base class to connect extra resources to a graph. The
    base implementation contains an :class:`ImageResolver` and a
    :class:`TaskIDAllocator`.  However, other resources can be connected to
    tasks by subclassing both this class and :class:`PhysicalNode`.
    """
    def __init__(self, image_resolver, task_id_allocator):
        self.image_resolver = image_resolver
        self.task_id_allocator = task_id_allocator


class InsufficientResourcesError(RuntimeError):
    """Indicates that there are insufficient resources to launch a task. This
    is also used for internal operations when trying to allocate a specific
    task to a specific agent.
    """
    pass


class CycleError(ValueError):
    """Raised for a graph that contains a cycle with a strong ordering dependency"""
    pass


class DependencyError(ValueError):
    """Raised if a launch is impossible due to an unsatisfied dependency"""
    pass


class LogicalNode(object):
    """A node in a logical graph. This is a base class. For nodes that
    execute code and use Mesos resources, see :class:`LogicalTask`.

    Attributes
    ----------
    name : str
        Node name
    wait_ports : list of str
        Subset of ports which must be open before the task is considered
        ready. If set to `None`, defaults to `ports`.
    physical_factory : callable
        Creates the physical task (must return :class:`PhysicalNode`
        or subclass). It is passed the logical task and the event loop.
    """
    def __init__(self, name):
        self.name = name
        self.wait_ports = None
        self.physical_factory = PhysicalNode


class LogicalExternal(LogicalNode):
    """An external service. It is assumed to be running as soon as it starts.

    The host and port must be set manually on the physical node. It also
    defaults to an empty :attr:`~LogicalNode.wait_ports`, which must be
    overridden is waiting is desired."""
    def __init__(self, name):
        super(LogicalExternal, self).__init__(name)
        self.physical_factory = PhysicalExternal
        self.wait_ports = []


class LogicalTask(LogicalNode):
    """A node in a logical graph that indicates how to run a task
    and what resources it requires, but does not correspond to any specific
    running task.

    The command is processed by :meth:`str.format` to substitute dynamic
    values.

    Attributes
    ----------
    cpus : float
        Mesos CPU shares.
    mem : float
        Mesos memory reservation (megabytes)
    disk : float
        Mesos disk reservation (megabytes)
    cores : list of str
        Reserved CPU cores. If this is empty, then the task will not be pinned.
        If it is non-empty, then the task will be pinned to the assigned cores,
        and no other tasks will be pinned to those cores. In addition, the
        cores will all be taken from the same NUMA socket, and network
        interfaces in :attr:`networks` will also come from the same socket.
        The strings in the list become keys in :attr:`Task.cores`. You can use
        ``None`` if you don't need to use the core numbers in the command to
        pin individual threads.
    ports : list of str
        Network service ports. Each element in the list is a logical name for
        the port.
    networks : list
        List of :class:`NetworkRequest` objects, one per network requested
    gpus : list
        List of :class:`GPURequest` objects, one per GPU needed
    image : str
        Base name of the Docker image (without registry or tag).
    container : :class:`addict.Dict`
        Modify this to override properties of the container. The `image` and
        `force_pull_image` fields are set by the :class:`ImageResolver`,
        overriding anything set here.
    command : list of str
        Command to run inside the image. Each element is passed through
        :meth:`str.format` to generate a command for the physical node. The
        following keys are available for substitution.
        - `ports` : dictionary of port numbers
        - `cores` : dictionary of reserved core IDs
        - `interfaces` : dictionary mapping requested networks to :class:`Interface` objects
        - `endpoints` : dictionary of remote endpoints. Keys are of the form
          :samp:`{service}_{port}`, and values are :class:`Endpoint` objects.
        - `resolver` : resolver object
    """
    def __init__(self, name):
        super(LogicalTask, self).__init__(name)
        for r in SCALAR_RESOURCES:
            setattr(self, r, 0.0)
        for r in RANGE_RESOURCES:
            setattr(self, r, [])
        self.gpus = []
        self.networks = []
        self.volumes = []
        self.image = None
        self.command = []
        self.container = Dict()
        self.container.type = 'DOCKER'
        self.physical_factory = PhysicalTask

    def valid_agent(self, agent):
        """Checks whether the attributes of an agent are suitable for running
        this task. Subclasses may override this to enforce constraints e.g.,
        requiring a special type of hardware."""
        # TODO: enforce x86-64, if we ever introduce ARM or other hardware
        return True


class ResourceCollector(object):
    def inc_attr(self, key, delta):
        setattr(self, key, getattr(self, key) + delta)

    def add_range_attr(self, key, resource):
        getattr(self, key).add_resource(resource)


class AgentGPU(ResourceCollector):
    """A single GPU on an agent machine, tracking both attributes and free resources."""
    def __init__(self, spec):
        self.device = spec['device']
        self.driver_version = spec['driver_version']
        self.name = spec['name']
        self.compute_capability = tuple(spec['compute_capability'])
        self.device_attributes = spec['device_attributes']
        self.numa_node = spec.get('numa_node')
        for r in GPU_SCALAR_RESOURCES:
            setattr(self, r, 0.0)


def _decode_json_base64(text):
    """Decodes a object that has been encoded with JSON then url-safe base64.
    It gets a bit complicated because the text is unicode, but base64 expects
    bytes (in Python 2; Python 3 allows bytes), and returns bytes, and JSON
    decode expects text."""
    json_bytes = base64.urlsafe_b64decode(text.encode('us-ascii'))
    return json.loads(json_bytes.decode('utf-8'))


class Agent(ResourceCollector):
    """Collects multiple offers for a single Mesos agent and allows
    :class:`ResourceAllocation`s to be made from it.

    Parameters
    ----------
    offers : list
        List of Mesos offer dicts
    min_port : int
        A soft lower bound on port numbers to allocate. If higher numbers are
        exhausted, this will be ignored.
    """
    def __init__(self, offers, min_port=0):
        if not offers:
            raise ValueError('At least one offer must be specified')
        self.offers = offers
        self.agent_id = offers[0].agent_id.value
        self.host = offers[0].hostname
        self.attributes = offers[0].attributes
        self.interfaces = []
        self.volumes = []
        self.gpus = []
        self.numa = []
        self._min_port = min_port
        for attribute in offers[0].attributes:
            try:
                if attribute.name == 'katsdpcontroller.interfaces' and attribute.type == 'TEXT':
                    value = _decode_json_base64(attribute.text.value)
                    jsonschema.validate(value, INTERFACES_SCHEMA)
                    interfaces = []
                    for item in value:
                        interfaces.append(Interface(
                            name=item['name'],
                            network=item['network'],
                            ipv4_address=ipaddress.IPv4Address(item['ipv4_address']),
                            numa_node=item.get('numa_node'),
                            speed=item.get('speed'),
                            infiniband_devices=item.get('infiniband_devices', [])))
                    self.interfaces = interfaces
                elif attribute.name == 'katsdpcontroller.volumes' and attribute.type == 'TEXT':
                    value = _decode_json_base64(attribute.text.value)
                    jsonschema.validate(value, VOLUMES_SCHEMA)
                    volumes = []
                    for item in value:
                        volumes.append(Volume(
                            name=item['name'],
                            host_path=item['host_path'],
                            numa_node=item.get('numa_node')))
                    self.volumes = volumes
                elif attribute.name == 'katsdpcontroller.gpus' and attribute.type == 'TEXT':
                    value = _decode_json_base64(attribute.text.value)
                    jsonschema.validate(value, GPUS_SCHEMA)
                    self.gpus = [AgentGPU(item) for item in value]
                elif attribute.name == 'katsdpcontroller.numa' and attribute.type == 'TEXT':
                    value = _decode_json_base64(attribute.text.value)
                    jsonschema.validate(value, NUMA_SCHEMA)
                    self.numa = value
            except (ValueError, KeyError, TypeError, ipaddress.AddressValueError):
                logger.warn('Could not parse %s (%s)',
                            attribute.name, attribute.text.value)
                logger.debug('Exception', exc_info=True)
            except jsonschema.ValidationError as e:
                logger.warn('Validation error parsing %s: %s', value, e)

        # These resources all represent resources not yet allocated
        for r in SCALAR_RESOURCES:
            setattr(self, r, 0.0)
        for r in RANGE_RESOURCES:
            setattr(self, r, RangeResource())
        for offer in offers:
            for resource in offer.resources:
                # Skip specialised resource types and use only general-purpose
                # resources.
                if 'disk' in resource and 'source' in resource.disk:
                    continue
                if resource.name in SCALAR_RESOURCES:
                    self.inc_attr(resource.name, resource.scalar.value)
                elif resource.name in RANGE_RESOURCES:
                    self.add_range_attr(resource.name, resource)
                elif resource.name.startswith('katsdpcontroller.gpu.'):
                    parts = resource.name.split('.', 3)
                    # TODO: catch exceptions here
                    index = int(parts[2])
                    resource_name = parts[3]
                    if resource_name in GPU_SCALAR_RESOURCES:
                        self.gpus[index].inc_attr(resource_name, resource.scalar.value)

    def _allocate_numa_node(self, numa_node, logical_task):
        # Check that there are sufficient cores on this node
        if numa_node is not None:
            # TODO: would be more efficient to replace self.numa with a map
            # from core to node
            cores = deque(core for core in self.numa[numa_node] if core in self.cores)
        else:
            cores = deque()
        need = len(logical_task.cores)
        have = len(cores)
        if need > have:
            raise InsufficientResourcesError('not enough cores on node {} ({} < {})'.format(
                numa_node, have, need))

        # Match network requests to interfaces
        for request in logical_task.networks:
            if not any(request.matches(interface, numa_node) for interface in self.interfaces):
                if not any(request.matches(interface, None) for interface in self.interfaces):
                    raise InsufficientResourcesError('Network {} not present'.format(request.network))
                else:
                    raise InsufficientResourcesError(
                        'Network {} not present on NUMA node {}'.format(request.network, numa_node))
        # Match volume requests to volumes
        for request in logical_task.volumes:
            if not any(request.matches(volume, numa_node) for volume in self.volumes):
                if not any(request.matches(volume, None) for volume in self.volumes):
                    raise InsufficientResourcesError('Volume {} not present'.format(request.name))
                else:
                    raise InsufficientResourcesError(
                        'Volume {} not present on NUMA node {}'.format(request.name, numa_node))

        # Match GPU requests to GPUs. At the moment this is very dumb,
        # assigning any GPU that will fit without any packing optimisation.
        # It may even fail unnecessarily for multi-GPU requests.
        gpu_map = [None] * len(self.gpus)
        for i, request in enumerate(logical_task.gpus):
            use_gpu = None
            for j, gpu in enumerate(self.gpus):
                if gpu_map[j] is not None:
                    continue     # Already been used for a request in this task
                if not request.matches(gpu, numa_node):
                    continue
                good = True
                for r in GPU_SCALAR_RESOURCES:
                    need = getattr(request, r)
                    have = getattr(gpu, r)
                    if have < need:
                        logger.debug('Not enough %s on GPU %d for request %d',
                                     r, j, i)
                        good = False
                        break
                if good:
                    use_gpu = j
                    break
            if use_gpu is None:
                raise InsufficientResourcesError('No suitable GPU found for request {}'.format(i))
            gpu_map[use_gpu] = request

        # Have now verified that the task fits. Create the resources for it
        alloc = ResourceAllocation(self)
        for r in SCALAR_RESOURCES:
            need = getattr(logical_task, r)
            self.inc_attr(r, -need)
            setattr(alloc, r, need)
        for r in RANGE_RESOURCES:
            if r == 'cores':
                for name in logical_task.cores:
                    value = cores.popleft()
                    alloc.cores.append(value)
                    self.cores.remove(value)
            elif r == 'ports':
                for name in logical_task.ports:
                    try:
                        value = self.ports.popleft_min(self._min_port)
                    except IndexError:
                        value = self.ports.popleft()
                    alloc.ports.append(value)
            else:
                for name in getattr(logical_task, r):
                    value = getattr(self, r).popleft()
                    getattr(alloc, r).append(value)
        for request in logical_task.networks:
            alloc.interfaces.append(next(interface for interface in self.interfaces
                                         if request.matches(interface, numa_node)))
        for request in logical_task.volumes:
            alloc.volumes.append(next(volume for volume in self.volumes
                                      if request.matches(volume, numa_node)))
        for i, gpu in enumerate(self.gpus):
            if gpu_map[i] is not None:
                for r in GPU_SCALAR_RESOURCES:
                    need = getattr(gpu_map[i], r)
                    gpu.inc_attr(r, -need)
                    setattr(alloc.gpus[i], r, need)
        return alloc

    def allocate(self, logical_task):
        """Allocate the resources for a logical task, if possible.

        Returns
        -------
        ResourceAllocation

        Raises
        ------
        InsufficientResourcesError
            if there are not enough resources to add the task
        """
        if not logical_task.valid_agent(self):
            raise InsufficientResourcesError('Task does not match this agent')
        for r in SCALAR_RESOURCES:
            need = getattr(logical_task, r)
            have = getattr(self, r)
            if have < need:
                raise InsufficientResourcesError('Not enough {} ({} < {})'.format(r, have, need))
        for r in RANGE_RESOURCES:
            need = len(getattr(logical_task, r))
            have = len(getattr(self, r))
            if have < need:
                raise InsufficientResourcesError('Not enough {} ({} < {})'.format(r, have, need))

        if logical_task.cores:
            # For tasks requesting cores we activate NUMA awareness
            for numa_node in range(len(self.numa)):
                try:
                    return self._allocate_numa_node(numa_node, logical_task)
                except InsufficientResourcesError:
                    logger.debug('Failed to allocate NUMA node %d on %s',
                                 numa_node, self.agent_id, exc_info=True)
            raise InsufficientResourcesError('No suitable NUMA node found')
        else:
            return self._allocate_numa_node(None, logical_task)


class TaskState(OrderedEnum):
    """States in a task's lifecycle. In almost all cases, tasks only ever move
    forward through the states, not backwards. An exception is that a launch
    may be cancelled while still waiting for resources for the task, in which
    case it moves from :const:`STARTING` to :const:`NOT_READY`.
    """
    NOT_READY = 0            #: We have not yet started it
    STARTING = 1             #: We have been asked to start, but have not yet asked Mesos
    STARTED = 2              #: We have asked Mesos to start it, but it is not yet running
    RUNNING = 3              #: Process is running, but we're waiting for ports to open
    READY = 4                #: Node is completely ready
    KILLED = 5               #: We have asked Mesos to kill it, but do not yet have confirmation
    DEAD = 6                 #: Have received terminal status message


class PhysicalNode(object):
    """Base class for physical nodes.

    Parameters
    ----------
    logical_node : :class:`LogicalNode`
        The logical node from which this physical node is constructed
    loop : :class:`trollius.BaseEventLoop`
        The event loop used for constructing futures etc

    Attributes
    ----------
    logical_node : :class:`LogicalNode`
        The logical node passed to the constructor
    loop : :class:`trollius.BaseEventLoop`
        The event loop used for constructing futures etc
    host : str
        Host on which this node is operating (if any).
    ports : dict
        Dictionary mapping logical port names to port numbers.
    state : :class:`TaskState`
        The current state of the task (see :class:`TaskState`). Do not
        modify this directly; use :meth:`set_state` instead.
    ready_event : :class:`trollius.Event`
        An event that becomes set once the task reaches either
        :class:`~TaskState.READY` or :class:`~TaskState.DEAD`. It is never
        unset.
    dead_event : :class:`trollius.Event`
        An event that becomes set once the task reaches
        :class:`~TaskState.DEAD`.
    _ready_waiter : :class:`trollius.Task`
        Task which asynchronously waits for the to be ready (e.g. for ports to
        be open). It is started on reaching :class:`~TaskState.RUNNING`.
    """
    def __init__(self, logical_node, loop):
        self.logical_node = logical_node
        self.name = logical_node.name
        # In PhysicalTask it is a property and cannot be set
        try:
            self.host = None
        except AttributeError:
            pass
        self.ports = {}
        self.state = TaskState.NOT_READY
        self.ready_event = trollius.Event(loop=loop)
        self.dead_event = trollius.Event(loop=loop)
        self.loop = loop
        self._ready_waiter = None

    def resolve(self, resolver, graph):
        """Make final preparations immediately before starting.

        Parameters
        ----------
        resolver : :class:`Resolver`
            Resolver for images etc.
        graph : :class:`networkx.MultiDiGraph`
            Physical graph containing the task
        """
        pass

    @trollius.coroutine
    def wait_ready(self):
        """Wait for the task to be ready for dependent tasks to communicate
        with, by polling the ports. This method may be overloaded to implement
        other checks, but it must be cancellation-safe.
        """
        if self.logical_node.wait_ports is not None:
            wait_ports = [self.ports[port] for port in self.logical_node.wait_ports]
        else:
            wait_ports = list(six.itervalues(self.ports))
        if wait_ports:
            yield From(poll_ports(self.host, wait_ports, self.loop))

    def _ready_callback(self, future):
        """This callback is called when the waiter is either finished or
        cancelled. If it is finished, we would normally not have
        advanced beyond READY, because set_state will cancel the
        waiter if we do. However, there is a race condition if
        set_state is called between the waiter completing and the
        call to this callback."""
        self._ready_waiter = None
        try:
            future.result()  # throw the exception, if any
            if self.state < TaskState.READY:
                self.set_state(TaskState.READY)
        except trollius.CancelledError:
            pass
        except Exception:
            logger.error('exception while waiting for task %s to be ready', self.name,
                         exc_info=True)

    def set_state(self, state):
        """Update :attr:`state`.

        This checks for invalid transitions, and sets the events when
        appropriate.

        Subclasses may override this to take special actions on particular
        transitions, but should chain to the base class.
        """
        logger.debug('Task %s: %s -> %s', self.name, self.state, state)
        if state < self.state:
            # STARTING -> NOT_READY is permitted, for the case where a
            # launch is cancelled before the tasks are actually launched.
            if state != TaskState.NOT_READY or self.state != TaskState.STARTING:
                logger.warn('Ignoring state change that went backwards (%s -> %s) on task %s',
                            self.state, state, self.name)
                return
        self.state = state
        if state == TaskState.DEAD:
            self.dead_event.set()
            self.ready_event.set()
        elif state == TaskState.READY:
            self.ready_event.set()
        elif state == TaskState.RUNNING and self._ready_waiter is None:
            self._ready_waiter = trollius.async(self.wait_ready(), loop=self.loop)
            self._ready_waiter.add_done_callback(self._ready_callback)
        if state > TaskState.READY and self._ready_waiter is not None:
            self._ready_waiter.cancel()
            self._ready_waiter = None

    def kill(self, driver):
        """Start killing off the node. This is guaranteed to be called only if
        the task made it to at least :const:`TaskState.STARTED` and it is not
        in :const:`TaskState.DEAD`.

        This function should not manipulate the task state; the caller will
        set the state to :const:`TaskState.KILLED`.
        """
        pass


class PhysicalExternal(PhysicalNode):
    """External service with a hostname and ports. The service moves
    automatically from :const:`TaskState.STARTED` to
    :const:`TaskState.RUNNING`, and from :const:`TaskState.KILLED` to
    :const:`TaskState.DEAD`.
    """
    def set_state(self, state):
        if state >= TaskState.STARTED and state < TaskState.READY:
            state = TaskState.RUNNING
        elif state == TaskState.KILLED:
            state = TaskState.DEAD
        super(PhysicalExternal, self).set_state(state)


class PhysicalTask(PhysicalNode):
    """Running task (or one that is being prepared to run). Unlike
    a :class:`LogicalTask`, it has a specific agent, ports, etc assigned
    (during its life cycle, not at construction).

    Most of the attributes of this class only contain meaningful information
    after either :meth:`allocate` or :meth:`resolve` has been called.

    Parameters
    ----------
    logical_task : :class:`LogicalTask`
        Logical task forming the template for this physical task
    loop : :class:`trollius.BaseEventLoop`
        The event loop used for constructing futures etc

    Attributes
    ----------
    interfaces : dict
        Map from logical interface names requested by
        :class:`LogicalTask.interfaces` to :class:`Interface`s.
    taskinfo : :class:`mesos_pb2.TaskInfo`
        Task info for Mesos to run the task
    allocation : class:`ResourceAllocation`
        Resources allocated to this task.
    status : class:`mesos_pb2.TaskStatus`
        Last Mesos status allocated to this task. This should agree with with
        :attr:`state`, but if we receive notifications out-of-order from Mesos
        then it might not. If :attr:`state` is :const:`TaskState.DEAD` then it
        is guaranteed to be in sync.
    ports : dict
        Maps port names given in the logical task to port numbers.
    cores : dict
        Maps core names given in the logical task to core numbers.
    agent : :class:`Agent`
        Information about the agent on which this task is running.
    agent_id : str
        Slave ID of the agent on which this task is running
    """
    def __init__(self, logical_task, loop):
        super(PhysicalTask, self).__init__(logical_task, loop)
        self.interfaces = {}
        self.endpoints = {}
        self.taskinfo = None
        self.allocation = None
        self.status = None
        for r in RANGE_RESOURCES:
            setattr(self, r, {})

    @property
    def agent(self):
        if self.allocation:
            return self.allocation.agent
        else:
            return None

    @property
    def host(self):
        if self.allocation:
            return self.allocation.agent.host
        else:
            return None

    @property
    def agent_id(self):
        if self.allocation:
            return self.allocation.agent.agent_id
        else:
            return None

    def allocate(self, allocation):
        """Assign resources. This is called just before moving to
        :const:`TaskState.STARTED`, and before :meth:`resolve`.

        Parameters
        ----------
        allocation : :class:`ResourceAllocation`
            Specific resources assigned to the task
        """
        self.allocation = allocation
        for request, value in zip(self.logical_node.networks, self.allocation.interfaces):
            self.interfaces[request.network] = value
        for r in RANGE_RESOURCES:
            d = {}
            for name, value in zip(getattr(self.logical_node, r), getattr(self.allocation, r)):
                if name is not None:
                    d[name] = value
            setattr(self, r, d)

    def resolve(self, resolver, graph):
        """Do final preparation before moving to :const:`TaskState.STAGING`.
        At this point all dependencies are guaranteed to have resources allocated.

        Parameters
        ----------
        resolver : :class:`Resolver`
            Resolver to allocate resources like task IDs
        graph : :class:`networkx.MultiDiGraph`
            Physical graph
        """
        for src, trg, attr in graph.out_edges_iter([self], data=True):
            if 'port' in attr:
                port = attr['port']
                endpoint_name = '{}_{}'.format(trg.logical_node.name, port)
                self.endpoints[endpoint_name] = Endpoint(trg.host, trg.ports[port])

        taskinfo = Dict()
        taskinfo.name = self.name
        taskinfo.task_id.value = resolver.task_id_allocator()
        args = self.subst_args(resolver)
        command = [x.format(**args) for x in self.logical_node.command]
        if self.allocation.cores:
            # TODO: see if this can be done through Docker instead of with taskset
            command = ['taskset', '-c', ','.join(str(core) for core in self.allocation.cores)] + command
        if command:
            taskinfo.command.value = command[0]
            taskinfo.command.arguments = command[1:]
        taskinfo.command.shell = False
        taskinfo.container = copy.deepcopy(self.logical_node.container)
        image_path = resolver.image_resolver(self.logical_node.image)
        taskinfo.container.docker.image = image_path
        taskinfo.container.docker.force_pull_image = \
            resolver.image_resolver.pullable(image_path)
        taskinfo.agent_id.value = self.agent_id
        taskinfo.resources = []
        for r in SCALAR_RESOURCES:
            value = getattr(self.logical_node, r)
            if value > 0:
                resource = Dict()
                resource.name = r
                resource.type = 'SCALAR'
                resource.scalar.value = value
                taskinfo.resources.append(resource)
        for r in RANGE_RESOURCES:
            value = getattr(self.allocation, r)
            if value:
                resource = Dict()
                resource.name = r
                resource.type = 'RANGES'
                resource.ranges.range = []
                for item in value:
                    resource.ranges.range.append(Dict(begin=item, end=item))
                taskinfo.resources.append(resource)

        docker_devices = set()
        docker_parameters = []

        any_infiniband = False
        for request, value in zip(self.logical_node.networks, self.allocation.interfaces):
            if request.infiniband:
                docker_devices.update(value.infiniband_devices)
                any_infiniband = True
        if any_infiniband:
            # ibverbs uses memory mapping for DMA. Take away the default rlimit
            # maximum since Docker tends to set a very low limit.
            docker_parameters.append({'key': 'ulimit', 'value': 'memlock=-1'})

        gpu_driver_version = None
        for i, gpu_alloc in enumerate(self.allocation.gpus):
            for r in GPU_SCALAR_RESOURCES:
                value = getattr(gpu_alloc, r)
                if value:
                    resource = Dict()
                    resource.name = 'katsdpcontroller.gpu.{}.{}'.format(i, r)
                    resource.type = 'SCALAR'
                    resource.scalar.value = value
                    taskinfo.resources.append(resource)
            if gpu_alloc.compute > 0:
                docker_parameters.append({'key': 'device', 'value': self.agent.gpus[i].device})
                # We assume all GPUs on an agent have the same driver version.
                # This is reflected in the NVML API, so should be safe.
                gpu_driver_version = self.agent.gpus[i].driver_version
        if gpu_driver_version is not None:
            docker_devices.update(['/dev/nvidiactl', '/dev/nvidia-uvm', '/dev/nvidia-uvm-tools'])
            volume = Dict()
            volume.mode = 'RO'
            volume.container_path = '/usr/local/nvidia'
            volume.source.type = 'DOCKER_VOLUME'
            volume.source.docker_volume.driver = 'nvidia-docker'
            volume.source.docker_volume.name = 'nvidia_driver_' + gpu_driver_version
            taskinfo.container.setdefault('volumes', []).append(volume)

        for device in docker_devices:
            docker_parameters.append({'key': 'device', 'value': device})
        if docker_parameters:
            taskinfo.container.docker.setdefault('parameters', []).extend(docker_parameters)

        for rvolume, avolume in zip(self.logical_node.volumes, self.allocation.volumes):
            volume = Dict()
            volume.mode = rvolume.mode
            volume.container_path = rvolume.container_path
            volume.host_path = avolume.host_path
            taskinfo.container.setdefault('volumes', []).append(volume)

        taskinfo.discovery.visibility = 'EXTERNAL'
        taskinfo.discovery.name = self.name
        taskinfo.discovery.ports.ports = []
        for port_name, port_number in six.iteritems(self.ports):
            # TODO: need a way to indicate non-TCP
            taskinfo.discovery.ports.ports.append(
                Dict(number=port_number,
                     name=port_name,
                     protocol='tcp'))
        self.taskinfo = taskinfo

    def subst_args(self, resolver):
        """Returns a dictionary that is passed when formatting the command
        from the logical task.
        """
        args = {}
        for r in RANGE_RESOURCES:
            args[r] = getattr(self, r)
        args['interfaces'] = self.interfaces
        args['endpoints'] = self.endpoints
        args['host'] = self.host
        args['resolver'] = resolver
        return args

    def kill(self, driver):
        # TODO: according to the Mesos docs, killing a task is not reliable,
        # and may need to be attempted again.
        # The poller is stopped by set_state, so we do not need to do it here.
        driver.killTask(self.taskinfo.task_id)
        super(PhysicalTask, self).kill(driver)


def instantiate(logical_graph, loop):
    """Create a physical graph from a logical one. Each physical node is
    created by calling :attr:`LogicalNode.physical_factory` on the
    corresponding logical node. Edges, and graph, node and edge attributes are
    transferred as-is.

    Parameters
    ----------
    logical_graph : :class:`networkx.MultiDiGraph`
        Logical graph to instantiate
    loop : :class:`trollius.BaseEventLoop`
        Event loop used to create futures
    """
    # Create physical nodes
    mapping = {logical: logical.physical_factory(logical, loop)
               for logical in logical_graph}
    return networkx.relabel_nodes(logical_graph, mapping)


class _LaunchGroup(object):
    """Set of tasks that are in state STARTING and waiting for Mesos
    resources.

    Attributes
    ----------
    graph : :class:`networkx.MultiDiGraph`
        Graph from which the nodes originated
    nodes : list
        List of :class:`PhysicalNode`s to launch
    resolver : :class:`Resolver`
        Resolver which will be used to launch the nodes
    started_event : :class:`trollius.Event`
        An event that is marked ready when the launch group has been removed
        from the pending list (either because the tasks were launched or
        because the launch failed in some way).
    """
    def __init__(self, graph, nodes, resolver, loop):
        self.nodes = nodes
        self.graph = graph
        self.resolver = resolver
        self.started_event = trollius.Event(loop=loop)

@decorator
def run_in_event_loop(func, *args, **kw):
    args[0]._loop.call_soon_threadsafe(func, *args, **kw)


class Scheduler(pymesos.Scheduler):
    """Top-level scheduler implementing the Mesos Scheduler API.

    Mesos calls the callbacks provided in this class from another thread. To
    ensure thread safety, they are all posted to the event loop via a
    decorator.

    The following invariants are maintained at each yield point:
    - if :attr:`_pending` is empty, then so is :attr:`_offers`
    - if :attr:`_pending` is empty, then offers are suppressed, otherwise they
      are active (this is not true in the initial state, but becomes true as
      soon as an offer is received).
    - each dictionary within :attr:`_offers` is non-empty

    Attributes
    ----------
    resources_timeout : float
        Time limit for resources to become available one a task is ready to
        launch.
    """
    def __init__(self, loop):
        self._loop = loop
        self._driver = None
        self._offers = {}           #: offers keyed by slave ID then offer ID
        self._retry_launch = trollius.Event(loop=self._loop)  #: set when it's time to retry a launch
        self._pending = deque()     #: node groups for which we do not yet have resources
        self._active = {}           #: (task, graph) for tasks that have been launched (STARTED to KILLED), indexed by task ID
        self._closing = False       #: set to ``True`` when :meth:`close` is called
<<<<<<< HEAD
        # If offers come at 5s intervals, then 11s gives two chances.
        self.resources_timeout = 11.0   #: Time to wait for sufficient resources to be offered
=======
        self._min_ports = {}        #: next preferred port for each agent (keyed by ID)
        self.resources_timeout = 10.0
>>>>>>> d064d47f

    @classmethod
    def _node_sort_key(cls, physical_node):
        """Sort key for nodes when launching.

        Sort nodes. Those requiring core affinity are put first,
        since they tend to be the trickiest to pack. Then order by
        CPUs, GPUs, memory. Finally sort by name so that results
        are more reproducible.
        """
        node = physical_node.logical_node
        if isinstance(node, LogicalTask):
            return (len(node.cores), node.cpus, len(node.gpus), node.mem, node.name)
        else:
            return (node.name,)

    def _clear_offers(self):
        for offers in six.itervalues(self._offers):
            self._driver.acceptOffers([offer.id for offer in six.itervalues(offers)], [])
        self._offers = {}
        self._driver.suppressOffers()

    def _remove_offer(self, agent_id, offer_id):
        try:
            del self._offers[agent_id][offer_id]
            if not self._offers[agent_id]:
                del self._offers[agent_id]
        except KeyError:
            # There are various race conditions that mean an offer could be
            # removed twice (e.g. if we launch a task with an offer at the
            # same time it is rescinded - the task will be lost but we won't
            # crash).
            pass

    def set_driver(self, driver):
        self._driver = driver

    def registered(self, driver, framework_id, master_info):
        pass

    @run_in_event_loop
    def resourceOffers(self, driver, offers):
        for offer in offers:
            self._offers.setdefault(offer.agent_id.value, {})[offer.id.value] = offer
        if not self._pending:
            self._clear_offers()
        elif offers:
            self._retry_launch.set()

    @run_in_event_loop
    def offerRescinded(self, driver, offer_id):
        for agent_id, offers in six.iteritems(self._offers):
            if offer_id.value in offers:
                self._remove_offer(agent_id, offer_id.value)

    @run_in_event_loop
    def statusUpdate(self, driver, status):
        logger.debug(
            'Update: task %s in state %s (%s)',
            status.task_id.value, status.state, status.message)
        try:
            task = self._active[status.task_id.value][0]
        except KeyError:
            pass
        else:
            if status.state in TERMINAL_STATUSES:
                task.set_state(TaskState.DEAD)
                del self._active[status.task_id.value]
            elif status.state == 'TASK_RUNNING':
                if task.state < TaskState.RUNNING:
                    task.set_state(TaskState.RUNNING)
                    # The task itself is responsible for advancing to
                    # READY
            task.status = status
        self._driver.acknowledgeStatusUpdate(status)

    @trollius.coroutine
    def _launch_group(self, group):
        try:
            empty = not self._pending
            self._pending.append(group)
            if empty:
                # TODO: use requestResources to ask the allocator for resources?
                self._driver.reviveOffers()
            else:
                # Wait for the previous entry in the queue to be done
                yield From(self._pending[-2].started_event.wait())
            assert self._pending[0] is group

            deadline = self._loop.time() + self.resources_timeout
            last_insufficient = InsufficientResourcesError('No resource offers received')
            nodes = group.nodes
            while True:
                # Wait until we have offers, but time out if we cross the
                # deadline.  If one of the tasks is killed, that can also
                # unblock us since we no longer require resources for that,
                # so wait for that too.
                remaining = max(0.0, deadline - self._loop.time())
                futures = [node.dead_event.wait() for node in nodes]
                futures.append(self._retry_launch.wait())
                # Make sure these are real futures, not coroutines
                futures = [trollius.ensure_future(future, loop=self._loop)
                           for future in futures]
                done_futures, pending_futures = yield From(trollius.wait(
                    futures, loop=self._loop, timeout=remaining,
                    return_when=trollius.FIRST_COMPLETED))
                for future in pending_futures:
                    future.cancel()
                if not done_futures:
                    # We hit the timeout (trollius.wait does not throw TimeoutError)
                    raise last_insufficient
                self._retry_launch.clear()
                try:
                    # Due to concurrency, another coroutine may have altered
                    # the state of the tasks since they were put onto the
                    # pending list (e.g. by killing them). Filter those out.
                    nodes = [node for node in nodes if node.state == TaskState.STARTING]
                    agents = [Agent(list(six.itervalues(offers)), self._min_ports.get(agent_id, 0))
                              for agent_id, offers in six.iteritems(self._offers)]
                    # Sort agents by GPUs then free memory. This makes it less likely that a
                    # low-memory process will hog all the other resources on a high-memory
                    # box. Similarly, non-GPU tasks will only use GPU-equipped agents if
                    # there is no other choice. Should eventually look into smarter
                    # algorithms e.g. Dominant Resource Fairness
                    # (http://mesos.apache.org/documentation/latest/allocation-module/)
                    agents.sort(key=lambda agent: (len(agent.gpus), agent.mem))
                    nodes.sort(key=self._node_sort_key, reverse=True)
                    allocations = []
                    for node in nodes:
                        allocation = None
                        if isinstance(node, PhysicalTask):
                            for agent in agents:
                                try:
                                    allocation = agent.allocate(node.logical_node)
                                    break
                                except InsufficientResourcesError as error:
                                    logger.debug('Cannot add %s to %s: %s',
                                                 node.name, agent.agent_id, error)
                            else:
                                raise InsufficientResourcesError(
                                    'Could not find a suitable agent for {}'.format(node.name))
                            allocations.append((node, allocation))
                except InsufficientResourcesError as error:
                    # TODO: if the resources never become available, it would be
                    # useful for the caller to get a better idea of the bottleneck.
                    logger.debug('Could not yet launch graph due to insufficient resources')
                    last_insufficient = error
                else:
                    # At this point we have a sufficient set of offers.
                    # Two-phase resolving
                    logger.debug('Allocating resources to tasks')
                    for (node, allocation) in allocations:
                        node.allocate(allocation)
                    logger.debug('Performing resolution')
                    for node in nodes:
                        node.resolve(group.resolver, group.graph)
                    # Launch the tasks
                    new_min_ports = {}
                    taskinfos = {agent: [] for agent in agents}
                    for (node, allocation) in allocations:
                        taskinfos[node.agent].append(node.taskinfo)
                        for port in allocation.ports:
                            prev = new_min_ports.get(node.agent_id, 0)
                            new_min_ports[node.agent_id] = max(prev, port + 1)
                    self._min_ports.update(new_min_ports)
                    for agent in agents:
                        offer_ids = [offer.id for offer in agent.offers]
                        # TODO: does this need to use run_in_executor? Is it
                        # thread-safe to do so?
                        # TODO: if there are more pending in the queue then we
                        # should use a filter to be re-offered resources more
                        # quickly.
                        self._driver.launchTasks(offer_ids, taskinfos[agent])
                        for offer_id in offer_ids:
                            self._remove_offer(agent.agent_id, offer_id.value)
                        logger.info('Launched %d tasks on %s', len(taskinfos[agent]), agent.agent_id)
                    for node in nodes:
                        node.set_state(TaskState.STARTED)
                    for (node, _) in allocations:
                        self._active[node.taskinfo.task_id.value] = (node, group.graph)
                    break
        finally:
            self._pending.remove(group)
            if not self._pending:
                # Nothing that can use the offers, so get rid of them
                self._clear_offers()
            group.started_event.set()

        # Note: don't use "nodes" here: we have to wait for everything to start
        ready_futures = [node.ready_event.wait() for node in group.nodes]
        yield From(trollius.gather(*ready_futures, loop=self._loop))

    @trollius.coroutine
    def launch(self, graph, resolver, nodes=None):
        """Launch a physical graph, or a subset of nodes from a graph. This is
        a coroutine that returns only once the nodes are ready.

        It is legal to pass nodes that have already been passed to
        :meth:`launch`. They will not be re-launched, but this call will wait
        until they are ready.

        It is safe to run this coroutine as a trollius task and cancel it.
        However, some of the nodes may have been started already. If the
        launch is cancelled, it is recommended to kill the nodes to reach a
        known state.

        Running two launches with the same graph concurrently is possible but
        not recommended. In particular, cancelling the first launch can cause
        the second to stall indefinitely if it was waiting for nodes from the
        first launch to be ready.

        If an exception occurs, the state of nodes is undefined. In particular,
        it is possible that some nodes were successfully launched.

        .. note::

            When waiting for a node to be ready, it is also considered to be
            ready if it dies (either due to failing to start, or due to
            :meth:`kill`.

        Parameters
        ----------
        graph : :class:`networkx.MultiDiGraph`
            Physical graph to launch
        resolver : :class:`Resolver`
            Resolver to allocate resources like task IDs
        nodes : list, optional
            If specified, lists a subset of the nodes to launch. Otherwise,
            all nodes in the graph are launched.

        Raises
        ------
        trollius.InvalidStateError
            If :meth:`close` has been called.
        InsufficientResourcesError
            If, once a launch request reached the head of the queue, no
            sufficient resource offers were received within the timeout. Note
            that a call to :meth:`launch` can be split into several phases,
            each with its own timeout, so it is possible for there to be a
            long delay and still receive this error.
        CycleError
            If it is impossible to launch the nodes due to a cyclic dependency.
        DependencyError
            If any nodes in `nodes` is in state :const:`TaskState.NOT_READY`
            and has a strong dependency on a node that is not in `nodes` and
            is also in state :const:`TaskState.NOT_READY`.
        """
        if self._closing:
            raise trollius.InvalidStateError('Cannot launch tasks while shutting down')
        if nodes is None:
            nodes = graph.nodes()
        # Create a startup schedule. The nodes are partitioned into groups that can
        # be started at the same time.

        # Check that we don't depend on some non-ready task outside the set.
        remaining = set(node for node in nodes if node.state == TaskState.NOT_READY)
        for src, trg in graph.out_edges_iter(remaining):
            if trg not in remaining and trg.state == TaskState.NOT_READY:
                raise DependencyError('{} depends on {} but it is neither ready not scheduled'.format(
                    src.name, trg.name))
        groups = deque()
        while remaining:
            # nodes that have a (possibly indirect) strong dependency on a non-ready task
            blocked = set()
            for src, trg, order in graph.out_edges_iter(remaining, data='order'):
                if order == 'strong' and trg.state == TaskState.NOT_READY:
                    blocked.add(src)
                    for ancestor in networkx.ancestors(graph, src):
                        blocked.add(ancestor)
            group = remaining - blocked
            if not group:
                raise CycleError('strong cyclic dependency in graph')
            groups.append(list(group))
            for node in groups[-1]:
                node.state = TaskState.STARTING
            remaining = blocked

        while groups:
            # Filter out nodes that have asynchronously changed state. This
            # is particularly necessary so that we don't try to revive
            # offers after close().
            group_nodes = [node for node in groups[0] if node.state == TaskState.STARTING]
            if group_nodes:
                pending = _LaunchGroup(graph, group_nodes, resolver, self._loop)
                # TODO: check if any dependencies have died, and if so, bail out?
                try:
                    yield From(self._launch_group(pending))
                except Exception:
                    logger.debug('Exception in launching group', exc_info=True)
                    # Could be either an InsufficientResourcesError from
                    # the yield or a CancelledError if this function was
                    # cancelled.
                    while groups:
                        for node in groups.popleft():
                            if node.state == TaskState.STARTING:
                                node.set_state(TaskState.NOT_READY)
                    raise
            groups.popleft()

    @trollius.coroutine
    def kill(self, graph, nodes=None):
        """Kill a graph or set of nodes from a graph. It is safe to kill nodes
        from any state. Strong dependencies will be honoured, leaving nodes
        alive until all their dependencies are killed (provided the
        dependencies are included in `nodes`).

        Parameters
        ----------
        graph : :class:`networkx.MultiDiGraph`
            Physical graph to kill
        nodes : list, optional
            If specified, the nodes to kill. The default is to kill all nodes
            in the graph.
        """
        @trollius.coroutine
        def kill_one(node, graph):
            if node.state <= TaskState.STARTING:
                node.set_state(TaskState.DEAD)
            elif node.state < TaskState.KILLED:
                for src, trg, data in graph.in_edges_iter([node], data=True):
                    if data.get('order') == 'strong':
                        yield From(src.dead_event.wait())
                # Re-check state because it might have changed while waiting
                if node.state < TaskState.KILLED:
                    logger.debug('Killing %s', node.name)
                    node.kill(self._driver)
                    node.set_state(TaskState.KILLED)
            yield From(node.dead_event.wait())

        futures = []
        if nodes is not None:
            kill_graph = graph.subgraph(nodes)
        else:
            kill_graph = graph
        for node in kill_graph:
            futures.append(trollius.async(kill_one(node, kill_graph), loop=self._loop))
        yield From(trollius.gather(*futures, loop=self._loop))

    @trollius.coroutine
    def close(self):
        """Shut down the scheduler. This is a coroutine that kills any graphs
        with running tasks or pending launches, and joins the driver thread. It
        is an error to make any further calls to the scheduler after calling
        this function.

        .. note::

            A graph with no running tasks but other types of nodes still
            running will not be shut down. This is subject to change in the
            future.
        """
        # TODO: do we need to explicitly decline outstanding offers?
        self._closing = True    # Prevents concurrent launches
        # Find the graphs that are still running
        graphs = set()
        for (task, graph) in six.itervalues(self._active):
            graphs.add(graph)
        for group in self._pending:
            graphs.add(group.graph)
        for graph in graphs:
            yield From(self.kill(graph))
        if self._pending:
            yield From(self._pending[-1].started_event.wait())
        assert not self._pending
        self._driver.stop()
        status = yield From(self._loop.run_in_executor(None, self._driver.join))
        raise Return(status)

    def _get_master_and_slaves(self, master, timeout):
        """Implementation of :meth:`get_master_slaves`, which is run on a separate
        thread since the requests library is blocking.
        """
        url = urllib.parse.urlunsplit(('http', master, '/slaves', '', ''))
        r = requests.get(url, timeout=timeout)
        r.raise_for_status()
        try:
            slaves = r.json()['slaves']
            master_host = urllib.parse.urlsplit(url).hostname
            return master_host, [slave['hostname'] for slave in slaves]
        except (KeyError, TypeError) as error:
            six.raise_from(ValueError('Malformed response'), error)

    @trollius.coroutine
    def get_master_and_slaves(self, timeout=None):
        """Obtain a list of slave hostnames from the master.

        Parameters
        ----------
        timeout : float, optional
            Timeout for HTTP connection to the master

        Raises
        ------
        requests.exceptions.RequestException
            If there was an HTTP connection problem (including timeout)
        ValueError
            If the HTTP response from the master was malformed
        ValueError
            If there is no current master

        Returns
        -------
        master : list of str
            Hostname of the master
        slaves : list of str
            Hostnames of slaves
        """
        if self._driver is None:
            raise ValueError('No driver is set')
        # Need to copy, because the driver runs in a separate thread
        # (self.master is a property that takes a lock).
        master = self._driver.master
        if master is None:
            raise ValueError('No master is set')
        result = yield From(self._loop.run_in_executor(
            None, self._get_master_and_slaves, master, timeout))
        raise Return(result)


__all__ = [
    'LogicalNode', 'PhysicalNode',
    'LogicalExternal', 'PhysicalExternal',
    'LogicalTask', 'PhysicalTask', 'TaskState',
    'Interface', 'ResourceAllocation', 'GPUResourceAllocation',
    'InsufficientResourcesError',
    'NetworkRequest', 'GPURequest',
    'ImageResolver', 'TaskIDAllocator', 'Resolver',
    'Scheduler', 'instantiate']<|MERGE_RESOLUTION|>--- conflicted
+++ resolved
@@ -1485,13 +1485,9 @@
         self._pending = deque()     #: node groups for which we do not yet have resources
         self._active = {}           #: (task, graph) for tasks that have been launched (STARTED to KILLED), indexed by task ID
         self._closing = False       #: set to ``True`` when :meth:`close` is called
-<<<<<<< HEAD
+        self._min_ports = {}        #: next preferred port for each agent (keyed by ID)
         # If offers come at 5s intervals, then 11s gives two chances.
         self.resources_timeout = 11.0   #: Time to wait for sufficient resources to be offered
-=======
-        self._min_ports = {}        #: next preferred port for each agent (keyed by ID)
-        self.resources_timeout = 10.0
->>>>>>> d064d47f
 
     @classmethod
     def _node_sort_key(cls, physical_node):
