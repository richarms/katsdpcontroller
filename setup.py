#!/usr/bin/env python
from setuptools import setup, find_packages

# Package dependencies are handled externally via requirements.txt to please Docker and Travis

tests_require = ['mock', 'unittest2', 'nose', 'futures', 'requests_mock']

setup (
    name = "katsdpcontroller",
    description = "Service providing control and monitoring services for the MeerKAT Science Data Processor",
    author = "Simon Ratcliffe",
    packages = find_packages(),
    package_data={'katsdpcontroller': ['static/*', 'schemas/*']},
    include_package_data = True,
    scripts = [
        "scripts/sdp_master_controller.py",
        "scripts/haproxy_disp.py"
        ],
    setup_requires = ['katversion'],
    install_requires = [
        'pymesos>=0.2.10',   # 0.2.10 implements suppressOffers
        'addict!=2.0.*',
        'trollius',
        'decorator',
        'docker',
        'jsonschema',
<<<<<<< HEAD
        'rfc3987',           # Used by jsonschema to validate URLs
        'networkx',
=======
        'networkx<2.0',
>>>>>>> 825f2be3
        'netifaces',
        'enum34',
        'ipaddress',
        'requests',
        'six',
        'katcp',
        'tornado',
        'katsdptelstate',
        'katsdpservices',
        'faulthandler',
        'kazoo',
        'tornado>=4.3',
        'prometheus_client'
    ],
    tests_require = tests_require,
    extras_require = {
        'agent': ['psutil', 'nvidia-ml-py', 'pycuda'],
        'test': tests_require
    },
    use_katversion = True,
    license='MIT',
    zip_safe=False
)<|MERGE_RESOLUTION|>--- conflicted
+++ resolved
@@ -24,12 +24,8 @@
         'decorator',
         'docker',
         'jsonschema',
-<<<<<<< HEAD
         'rfc3987',           # Used by jsonschema to validate URLs
-        'networkx',
-=======
         'networkx<2.0',
->>>>>>> 825f2be3
         'netifaces',
         'enum34',
         'ipaddress',
