--- conflicted
+++ resolved
@@ -18,13 +18,8 @@
         ],
     setup_requires = ['katversion'],
     install_requires = [
-<<<<<<< HEAD
-        'pymesos>=0.2.9',
-        'addict!=2.0.*',   # 2.0.* had quite a few bugs, particularly https://github.com/mewwts/addict/issues/83
-=======
         'pymesos>=0.2.10',   # 0.2.10 implements suppressOffers
-        'addict',
->>>>>>> 4780f185
+        'addict!=2.0.*',
         'trollius',
         'decorator',
         'docker',
