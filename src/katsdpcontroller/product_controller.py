--- conflicted
+++ resolved
@@ -61,11 +61,7 @@
     load_json_dict,
     log_task_exceptions,
 )
-<<<<<<< HEAD
-from .defaults import LOCALHOST, SHUTDOWN_DELAY
-=======
-from .defaults import CONNECTION_MAX_BACKLOG, LOCALHOST, RX_DEVICE_STATUS_TIMEOUT, SHUTDOWN_DELAY
->>>>>>> 4e581935
+from .defaults import CONNECTION_MAX_BACKLOG, LOCALHOST, SHUTDOWN_DELAY
 from .generator import TransmitState
 from .product_config import Configuration
 from .tasks import (
