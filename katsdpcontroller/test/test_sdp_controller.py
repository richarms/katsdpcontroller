--- conflicted
+++ resolved
@@ -529,14 +529,7 @@
             mock.call(Message.request('configure-subarray-from-telstate')),
             mock.call(Message.request('capture-init'), timeout=mock.ANY),
             mock.call(Message.request('capture-init'), timeout=mock.ANY),
-<<<<<<< HEAD
-            mock.call(Message.request('capture-init'), timeout=mock.ANY),
-            mock.call(Message.request('capture-init'), timeout=mock.ANY),
-            mock.call(Message.request('capture-init'), timeout=mock.ANY),
             mock.call(Message.request('capture-start', 'i0_baseline_correlation_products'))
-=======
-            mock.call(Message.request('capture-start', 'i0.baseline-correlation-products'))
->>>>>>> 51574912
         ])
 
     def test_capture_init_failed_req(self):
