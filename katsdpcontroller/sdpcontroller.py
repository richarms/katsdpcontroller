"""Core classes for the SDP Controller.

"""

import time
import logging
import subprocess
import shlex
from katcp import DeviceServer, Sensor, Message, BlockingClient
from katcp.kattypes import request, return_reply, Str, Int, Float

SA_STATES = {0:'unconfigured',1:'idle',2:'init_wait',3:'capturing',4:'capture_complete',5:'done'}
TASK_STATES = {0:'init',1:'running',2:'killed'}

INGEST_BASE_PORT = 2040
 # base port to use for ingest processes

MAX_DATA_PRODUCTS = 255
 # the maximum possible number of simultaneously configured data products
 # pretty arbitrary, could be increased, but we need some limits

logger = logging.getLogger("katsdpcontroller.katsdpcontroller")

class SDPTask(object):
    """SDP Task wrapper.

    Represents an executing task within the scope of the SDP.

    Eventually this management will be fairly intelligent and will
    deploy and provision tasks automatically based on the available
    resources within the SDP.

    It is expected that SDPTask will be subclassed for specific types
    of execution.

    This is a very thin wrapper for now to support RTS.
    """
    def __init__(self, task_id, task_cmd, host):
        self.task_id = task_id
        self.task_cmd = task_cmd
        self._task_cmd_array = shlex.split(task_cmd)
        self.host = host
        self._task = None
        self.state = TASK_STATES[0]
        self.start_time = None

    def launch(self):
        try:
            self._task = subprocess.Popen(self._task_cmd_array)
            self.state = TASK_STATES[1]
            self.start_time = time.time()
            logger.info("Launched task ({0}): {1}".format(self.task_id, self.task_cmd))
        except OSError, err:
            retmsg = "Failed to launch SDP task. {0}".format(err)
            logger.error(retmsg)
            return ('fail',retmsg)
        return ('ok',"New task launched successfully")

    def halt(self):
        self._task.terminate()
        self.state = TASK_STATES[2]
        return ('ok',"Task terminated successfully.")

    def uptime(self):
        if self.start_time is None: return 0
        else: return time.time() - self.start_time

    def __repr__(self):
        return "SDP Task: status => {0}, uptime => {1:.2f}, cmd => {2}".format(self.state, self.uptime(), self._task_cmd_array[0])

class SDPDataProductBase(object):
    """SDP Data Product Base

    Represents an instance of an SDP data product. This includes ingest, an appropriate
    telescope model, and any required post-processing.

    In general each telescope data product is handled in a completely parallel fashion by the SDP.
    This class encapsulates these instances, handling control input and sensor feedback to CAM.

    ** This can be used directly as a stubbed simulator for use in standalone testing and validation. 
    It conforms to the functional interface, but does not launch tasks or generate data **
    """
    def __init__(self, data_product_id, antennas, n_channels, dump_rate, n_beams, cbf_source, cam_source, ingest_port):
        self.data_product_id = data_product_id
        self.antennas = antennas
        self.n_antennas = len(antennas.split(","))
        self.n_channels = n_channels
        self.dump_rate = dump_rate
        self.n_beams = n_beams
        self.cam_source = cam_source
        self.cbf_source = cbf_source
        self._state = 0
        self.set_state(1)
        self.psb_id = 0
        self.ingest_port = ingest_port
        self.ingest_host = 'localhost'
        self.ingest_process = None
        self.ingest_katcp = None
        if self.n_beams == 0:
           self.data_rate = (((self.n_antennas*(self.n_antennas+1))/2) * 4 * dump_rate * n_channels * 64) / 1e9
        else:
           self.data_rate = (n_beams * dump_rate * n_channels * 32) / 1e9
        logger.info("Created: {0}".format(self.__repr__()))

    def set_psb(self, psb_id):
        if self.psb_id > 0:
            return ('fail', 'An existing processing schedule block is already active. Please stop the data product before adding a new one.')
        if self._state < 2:
            return ('fail','The data product specified has not yet be inited. Please do this before init post processing.')
        self.psb_id = psb_id
        time.sleep(2) # simulation
        return ('ok','Post processing has been initialised')

    def get_psb(self, psb_id):
        if self.psb_id > 0:
            return ('ok','Post processing id %i is configured and active on this data product' % self.psb_id)
        return ('fail','No post processing block is active on this data product')

    def _set_state(self, state_id):
        if state_id == 5: state_id = 1
         # handle capture done in simulator
        self._state = state_id
        self.state = SA_STATES[self._state]
        return ('ok','')

    def deconfigure(self, force=False):
        if self._state == 1 or force:
            self._deconfigure()
            return ('ok', 'Data product has been deconfigured')
        else:
            return ('fail','Data product is not idle and thus cannot be deconfigured. Please issue capture_done first.')

    def _deconfigure(self):
        self._set_state(0)

    def set_state(self, state_id):
        # TODO: check that state change is allowed.
        if state_id == 5:
            if self._state < 2:
                return ('fail','Can only halt data_products that have been inited')

        if state_id == 2:
            if self._state != 1:
                return ('fail','Data product is currently in state %s, not %s as expected. Cannot be inited.' % (self.state,SA_STATES[1]))

        rcode, rval = self._set_state(state_id)
        if rcode == 'fail': return ('fail',rval)
        else:
            if rval == '': return ('ok','State changed to %s' % self.state)
        return ('ok', rval)

    def __repr__(self):
        return "Data product %s: %s antennas, %i channels, %.2f dump_rate ==> %.2f Gibps (State: %s, PSB ID: %i)" % (self.data_product_id, self.antennas, self.n_channels, self.dump_rate, self.data_rate, self.state, self.psb_id)

class SDPDataProduct(SDPDataProductBase):
    def __init__(self, *args, **kwargs):
        super(SDPDataProduct, self).__init__(*args, **kwargs)

    def connect(self):
        try:
            (cbf_host,cbf_port) = self.cbf_source.split(":",2)
            (cam_host,cam_port) = self.cam_source.split(":",2)
        except ValueError:
<<<<<<< HEAD
            retmsg = "Failed to parse source stream specifiers ({0} / {1}), should be in the form <ip>[+<count>]:port".format(self.cbf_source,self.cam_source)
            logger.error(retmsg)
            return ('fail',retmsg)
        try:
            cmd = ["ingest.py","-p {0}".format(self.ingest_port),"--cbf-spead-port={}".format(cbf_port),"--cbf-spead-host={}".format(cbf_host),"--cam-spead-port={}".format(cam_port),"--cam-spead-host={}".format(cam_host)]
=======
            retmsg = "Failed to parse CBF data source specification ({0}), should be in the form <ip>[+<count>]:port".format(self.sources)
            logger.error(retmsg)
            return ('fail',retmsg)
        try:
            cmd = ["ingest.py","-p {0}".format(self.ingest_port),"--data-port={0}".format(data_port),"--data-host={0}".format(data_host)]
>>>>>>> 9ed2ed41
            self.ingest = subprocess.Popen(cmd)
            logger.info("Launching new ingest process with configuration: {0}".format(cmd))
            self.ingest_katcp = BlockingClient(self.ingest_host, self.ingest_port)
            try:
                self.ingest_katcp.start(timeout=5)
                self.ingest_katcp.wait_connected(timeout=5)
            except RuntimeError:
                self.ingest.kill()
                self.ingest_katcp.stop()
                 # no need for these to lurk around
                retmsg = "Failed to connect to ingest process via katcp on host {0} and port {1}. Check to see if networking issues could be to blame.".format(self.ingest_host, self.ingest_port)
                logger.error(retmsg)
                return ('fail',retmsg)
        except OSError:
            retmsg = "Failed to launch ingest process for data product. Make sure that katspdingest is installed and ingest.py is in the path."
            logger.error(retmsg)
            return ('fail',retmsg)
        return ('ok','')

    def deconfigure(self, force=False):
        if self._state == 1 or force:
            if self._state != 1:
                logger.warning("Forcing capture_done on external request.")
                self._issue_req('capture-done')
            self._deconfigure()
            return ('ok', 'Data product has been deconfigured')
        else:
            return ('fail','Data product is not idle and thus cannot be deconfigured. Please issue capture_done first.')

    def _deconfigure(self):
        if self.ingest_katcp is not None:
            self.ingest_katcp.stop()
            self.ingest_katcp.join()
        if self.ingest is not None:
            self.ingest.terminate()

    def _issue_req(self, req):
        reply, informs = self.ingest_katcp.blocking_request(Message.request(req))
        if not reply.reply_ok():
            retmsg = "Failed to issue req to ingest. {0}".format(req, reply.arguments[-1])
            logger.warning(retmsg)
            return ('fail', retmsg)
        return ('ok', reply.arguments[-1])

    def _set_state(self, state_id):
        """The meat of the problem. Handles starting and stopping ingest processes and echo'ing requests."""
        rcode = 'ok'
        rval = ''
        if state_id == 2: rcode, rval = self._issue_req('capture-init')
        if state_id == 5:
            rcode, rval = self._issue_req('capture-done')

        if state_id == 5 or rcode == 'ok':
            if state_id == 5: state_id = 1
             # make sure that we dont get stuck if capture-done is failing...
            self._state = state_id
            self.state = SA_STATES[self._state]
        if rval == '': rval = "State changed to {0}".format(self.state)
        return (rcode, rval)

class SDPControllerServer(DeviceServer):

    VERSION_INFO = ("sdpcontroller", 0, 1)
    BUILD_INFO = ("sdpcontroller", 0, 1, "rc2")

    def __init__(self, *args, **kwargs):
        logging.basicConfig(level=logging.INFO)
         # setup sensors
        self._build_state_sensor = Sensor(Sensor.STRING, "build-state",
            "SDP Controller build state.", "")
        self._build_state_sensor.set_value(self.build_state())
        self._api_version_sensor = Sensor(Sensor.STRING, "api-version",
            "SDP Controller API version.", "")
        self._api_version_sensor.set_value(self.version())
        self.simulate = args[2]
        if self.simulate: logger.warning("Note: Running in simulation mode...")
        self.components = {}
         # dict of currently managed SDP components

        self.data_products = {}
         # dict of currently configured SDP data_products
        self.ingest_ports = {}
        self.tasks = {}
         # dict of currently managed SDP tasks

        super(SDPControllerServer, self).__init__(*args, **kwargs)

    def setup_sensors(self):
        """Add sensors for processes."""
        self.add_sensor(self._build_state_sensor)
        self.add_sensor(self._api_version_sensor)

    @request(Str())
    @return_reply(Str())
    def request_task_terminate(self, req, task_id):
        """Terminate the specified SDP task.
        
        Inform Arguments
        ----------------
        task_id : string
            The ID of the task to terminate

        Returns
        -------
        success : {'ok', 'fail'}
        """
        if not task_id in self.tasks: return ('fail',"Specified task ID ({0}) is unknown".format(task_id))
        task = self.tasks.pop(task_id)
        rcode, rval = task.halt()
        return (rcode, rval)


    @request(Str(optional=True),Str(optional=True),Str(optional=True))
    @return_reply(Str())
    def request_task_launch(self, req, task_id, task_cmd, host):
        """Launch a task within the SDP.
        This command allows tasks to be listed and launched within the SDP. Specification of a desired host
        is optional, as in general the master controller will decide on the most appropriate location on
        which to run the task.
        
        Inform Arguments
        ----------------
        task_id : string
            The unique ID used to identify this task.
            If empty then all managed tasks are listed.
        task_cmd : string
            The complete command to run including fully qualified executable and arguments
            If empty then the status of the specified id is shown
        host : string
            Force the controller to launch the task on the specified host

        Returns
        -------
        success : {'ok', 'fail'}
        host,port : If appropriate, the host/port pair to connect to the task via katcp is returned.
        """
        if not task_id:
            for (task_id, task) in self.tasks.iteritems():
                req.inform(task_id, task)
            return ('ok', "{0}".format(len(self.tasks)))

        if task_id in self.tasks:
            if not task_cmd: return ('ok',"{0}: {1}".format(task_id, self.tasks[task_id]))
            else: return ('fail',"A task with the specified ID is already running and cannot be reconfigured.")

        if task_id not in self.tasks and not task_cmd: return ('fail',"You must specify a command line to run for a new task")

        self.tasks[task_id] = SDPTask(task_id, task_cmd, host)
        rcode, rval = self.tasks[task_id].launch()
        if rcode == 'fail': self.tasks.pop(task_id)
         # launch failed, discard task
        return (rcode, rval)

    def deregister_product(self,data_product_id,force=False):
        """Deregister a data product.

        This first checks to make sure the product is in an appropriate state
        (ideally idle), and then shuts down the ingest and plotting
        processes associated with it.

        Forcing skips the check on state and is basically used in an emergency."""
        dp_handle = self.data_products[data_product_id]
        rcode, rval = dp_handle.deconfigure(force=force)
        if rcode == 'fail': return (rcode, rval)
             # cleanup signal displays (if any)
        disp_id = "{0}_disp".format(data_product_id)
        if disp_id in self.tasks:
            disp_task = self.tasks.pop(disp_id)
            disp_task.halt()
        self.data_products.pop(data_product_id)
        self.ingest_ports.pop(data_product_id)
        return (rcode, rval)

    def handle_interrupt(self):
        """Try to shutdown as gracefully as possible when interrupted."""
        logger.warning("SDP Master Controller interrupted.")
        for data_product_id in self.data_products.keys():
            rcode, rval = self.deregister_product(data_product_id,force=True)
            logger.info("Deregistered data product {0} ({1},{2})".format(data_product_id, rcode, rval))

    @request(Str(optional=True),Str(optional=True),Int(min=1,max=65535,optional=True),Float(optional=True),Int(min=0,max=16384,optional=True),Str(optional=True),Str(optional=True),include_msg=True)
    @return_reply(Str())
    def request_data_product_configure(self, req, req_msg, data_product_id, antennas, n_channels, dump_rate, n_beams, cbf_source, cam_source):
        """Configure a SDP data product instance.

        Inform Arguments
        ----------------
        data_product_id : string
            The ID to use for this data product.
        antennas : string
            A space seperated list of antenna names to use in this data product.
            These will be matched to the CBF output and used to pull only the specific
            data.
            If antennas == "", then this data product is de-configured. Trailing arguments can be omitted.
        n_channels : int
            Number of channels used in this data product (based on CBF config)
        dump_rate : float
            Dump rate of data product in Hz
        n_beams : int
            Number of beams in the data product (0 = Correlator output, 1+ = Beamformer)
        cbf_source : string
            A specification of the multicast/unicast sources from which to receive the CBF spead stream in the form <ip>[+<count>]:<port>
        cam_source : string
            A specification of the multicast/unicast sources from which to receive the CAM spead stream in the form <ip>[+<count>]:<port>
        
        Returns
        -------
        success : {'ok', 'fail'}
            If ok, returns the port on which the ingest process for this product is running.
        """
        if not data_product_id:
            for (data_product_id,data_product) in self.data_products.iteritems():
                req.inform(data_product_id,data_product)
            return ('ok',"%i" % len(self.data_products))

        if antennas is None:
            if data_product_id in self.data_products:
                return ('ok',"%s is currently configured: %s" % (data_product_id,repr(self.data_products[data_product_id])))
            else: return ('fail',"This data product id has no current configuration.")

        if antennas == "":
            try:
                (rcode, rval) = self.deregister_product(data_product_id)
                return (rcode, rval)
            except KeyError:
                return ('fail',"Deconfiguration of data product %s requested, but no configuration found." % data_product_id)

        if data_product_id in self.data_products:
            dp = self.data_products[data_product_id]
            if dp.antennas == antennas and dp.n_channels == n_channels and dp.dump_rate == dump_rate and dp.n_beams == n_beams and dp.cbf_source == cbf_source and dp.cam_source == cam_source:
                return ('ok',"Data product with this configuration already exists. Pass.")
            else:
                return ('fail',"A data product with this id ({0}) already exists, but has a different configuration. Please deconfigure this product or choose a new product id to continue.".format(data_product_id))

         # all good so far, lets check arguments for validity
        if not(antennas and n_channels >= 0 and dump_rate >= 0 and n_beams >= 0 and cbf_source and cam_source):
            return ('fail',"You must specify antennas, n_channels, dump_rate, n_beams and the CBF and CAM spead stream sources to configure a data product")

         # determine a suitable port for ingest
        ingest_port = min([port+INGEST_BASE_PORT for port in range(MAX_DATA_PRODUCTS) if port+INGEST_BASE_PORT not in self.ingest_ports.values()])
        self.ingest_ports[data_product_id] = ingest_port
        disp_id = "{0}_disp".format(data_product_id)

        if self.simulate: self.data_products[data_product_id] = SDPDataProductBase(data_product_id, antennas, n_channels, dump_rate, n_beams, cbf_source, cam_source, ingest_port)
        else:
            self.tasks[disp_id] = SDPTask(disp_id,"time_plot.py","127.0.0.1")
            self.tasks[disp_id].launch()
            self.data_products[data_product_id] = SDPDataProduct(data_product_id, antennas, n_channels, dump_rate, n_beams, cbf_source, cam_source, ingest_port)
            rcode, rval = self.data_products[data_product_id].connect()
            if rcode == 'fail':
                disp_task = self.tasks.pop(disp_id)
                if disp_task: disp_task.halt()
                self.data_products.pop(data_product_id)
                self.ingest_ports.pop(data_product_id)
                return (rcode, rval)
        return ('ok',str(ingest_port))

    @request(Str())
    @return_reply(Str())
    def request_capture_init(self, req, data_product_id):
        """Request capture of the specified data product to start.

        Note: This command is used to prepare the SDP for reception of data
        as specified by the data product provided. It is necessary to call this
        command before issuing a start command to the CBF. Essentially the SDP
        will, once this command has returned 'OK', be in a wait state until
        reception of the stream control start packet.

        Inform Arguments
        ----------------
        data_product_id : string
            The id of the data product to initialise. This must have already been 
            configured via the data-product-configure command.

        Returns
        -------
        success : {'ok', 'fail'}
            Whether the system is ready to capture or not.
        """
        if data_product_id not in self.data_products:
            return ('fail','No existing data product configuration with this id found')
        sa = self.data_products[data_product_id]

        rcode, rval = sa.set_state(2)
        if rcode == 'fail': return (rcode, rval)
         # attempt to set state to init
        return ('ok','SDP ready')

    @request(Str(optional=True))
    @return_reply(Str())
    def request_capture_status(self, req, data_product_id):
        """Returns the status of the specified data product.

        Inform Arguments
        ----------------
        data_product_id : string
            The id of the data product whose state we wish to return.

        Returns
        -------
        success : {'ok', 'fail'}
        state : str
        """
        if not data_product_id:
            for (data_product_id,data_product) in self.data_products.iteritems():
                req.inform(data_product_id,data_product.state)
            return ('ok',"%i" % len(self.data_products))

        if data_product_id not in self.data_products:
            return ('fail','No existing data product configuration with this id found')
        return ('ok',self.data_products[data_product_id].state)

    @request(Str(),Int(optional=True))
    @return_reply(Str())
    def request_postproc_init(self, req, data_product_id, psb_id):
        """Returns the status of the specified data product.

        Inform Arguments
        ----------------
        data_product_id : string
            The id of the data product that will provide data to the post processor
        psb_id : integer
            The id of the post processing schedule block to retrieve
            from the observations database that containts the configuration
            to apply to the post processor.

        Returns
        -------
        success : {'ok', 'fail'}
        """
        if data_product_id not in self.data_products:
            return ('fail','No existing data product configuration with this id found')
        sa = self.data_products[data_product_id]

        if not psb_id >= 0:
            rcode, rval = sa.get_psb(psb_id)
            return (rcode, rval)

        rcode, rval = sa.set_psb(psb_id)
        return (rcode, rval)

    @request(Str())
    @return_reply(Str())
    def request_capture_done(self, req, data_product_id):
        """Halts the currently specified data product

        Inform Arguments
        ----------------
        data_product_id : string
            The id of the data product whose state we wish to halt.

        Returns
        -------
        success : {'ok', 'fail'}
        state : str
        """
        if data_product_id not in self.data_products:
            return ('fail','No existing data product configuration with this id found')
        rcode, rval = self.data_products[data_product_id].set_state(5)
        return (rcode, rval)

    @request(include_msg=True)
    @return_reply(Int(min=0))
    def request_sdp_status(self, req, reqmsg):
        """Request status of SDP components.

        Inform Arguments
        ----------------
        process : str
            Name of a registered process.

        Returns
        -------
        success : {'ok', 'fail'}
            Whether retrieving component status succeeded.
        informs : int
            Number of #sdp_status informs sent
        """
        for (component_name,component) in self.components:
            req.inform("%s:%s",component_name,component.status)
        return ("ok", len(self.components))


<|MERGE_RESOLUTION|>--- conflicted
+++ resolved
@@ -161,19 +161,11 @@
             (cbf_host,cbf_port) = self.cbf_source.split(":",2)
             (cam_host,cam_port) = self.cam_source.split(":",2)
         except ValueError:
-<<<<<<< HEAD
             retmsg = "Failed to parse source stream specifiers ({0} / {1}), should be in the form <ip>[+<count>]:port".format(self.cbf_source,self.cam_source)
             logger.error(retmsg)
             return ('fail',retmsg)
         try:
-            cmd = ["ingest.py","-p {0}".format(self.ingest_port),"--cbf-spead-port={}".format(cbf_port),"--cbf-spead-host={}".format(cbf_host),"--cam-spead-port={}".format(cam_port),"--cam-spead-host={}".format(cam_host)]
-=======
-            retmsg = "Failed to parse CBF data source specification ({0}), should be in the form <ip>[+<count>]:port".format(self.sources)
-            logger.error(retmsg)
-            return ('fail',retmsg)
-        try:
-            cmd = ["ingest.py","-p {0}".format(self.ingest_port),"--data-port={0}".format(data_port),"--data-host={0}".format(data_host)]
->>>>>>> 9ed2ed41
+            cmd = ["ingest.py","-p {0}".format(self.ingest_port),"--cbf-spead-port={0}".format(cbf_port),"--cbf-spead-host={0}".format(cbf_host),"--cam-spead-port={0}".format(cam_port),"--cam-spead-host={0}".format(cam_host)]
             self.ingest = subprocess.Popen(cmd)
             logger.info("Launching new ingest process with configuration: {0}".format(cmd))
             self.ingest_katcp = BlockingClient(self.ingest_host, self.ingest_port)
