--- conflicted
+++ resolved
@@ -33,11 +33,7 @@
     #    {"network":"host"}, 'docker_host_class':'nvidia_gpu'})
      # simulator node
 
-<<<<<<< HEAD
     G.add_node('sdp.ingest.1',{'port': r.get_port('sdp_ingest_1_katcp'), 'output_int_time':2, 'antenna_mask': 'm062, m063', 'antennas':4, 'continuum_factor': 32, 'cbf_channels': 4096,\
-=======
-    G.add_node('sdp.ingest.1',{'port': r.get_port('sdp_ingest_1_katcp'), 'output_int_time':2, 'antennas': 4, 'continuum_factor': 32,\
->>>>>>> ab950acd
          'docker_image':r.get_image_path('katsdpingest_k40'),'docker_host_class':'nvidia_gpu', 'docker_cmd':'ingest.py',\
          'docker_params': {"network":"host", "devices":["/dev/nvidiactl:/dev/nvidiactl",\
                           "/dev/nvidia-uvm:/dev/nvidia-uvm","/dev/nvidia0:/dev/nvidia0"]},\
