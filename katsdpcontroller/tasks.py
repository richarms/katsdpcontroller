--- conflicted
+++ resolved
@@ -106,13 +106,9 @@
 
 class SDPPhysicalTaskBase(scheduler.PhysicalTask):
     """Adds some additional utilities to the parent class for SDP nodes."""
-<<<<<<< HEAD
-    def __init__(self, logical_task, loop, sdp_controller, subarray_product_id, capture_block_id):
+    def __init__(self, logical_task, loop, sdp_controller, subarray_product, capture_block_id):
         # Turn .status into a property that updates a sensor
         self._status = None
-=======
-    def __init__(self, logical_task, loop, sdp_controller, subarray_product, capture_block_id):
->>>>>>> eb447ca4
         super().__init__(logical_task, loop)
         self.sdp_controller = sdp_controller
         self.subarray_product = subarray_product
