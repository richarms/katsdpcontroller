--- conflicted
+++ resolved
@@ -1695,15 +1695,10 @@
             '--access-key', '{resolver.s3_config[continuum][read][access_key]}',
             '--secret-key', '{resolver.s3_config[continuum][read][secret_key]}',
             '--select', 'scans="track"; corrprods="cross"; targets=[{}]'.format(target_index),
-<<<<<<< HEAD
-            '--output-id', name + '.' + target_name,
-            '--mfimage', _render_continuum_parameters(mfimage_parameters),
-=======
             '--capture-block-id', capture_block_id,
             '--output-id', name,
             '--telstate-id', name + '.' + target_name,
-            '--mfimage', 'nThreads={}'.format(cpus),
->>>>>>> ee03187c
+            '--mfimage', _render_continuum_parameters(mfimage_parameters),
             '-w', '/mnt/mesos/sandbox', data_url
         ]
         if output['uvblavg_parameters']:
