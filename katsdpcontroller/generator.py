import math
import itertools
import logging
import re
import time
import copy
import urllib.parse
import os.path
from typing import (
    List, Dict, Tuple, Set, Sequence, Iterable, Type, Union, Optional, Any, TYPE_CHECKING
)

import addict
import networkx
import numpy as np
import astropy.units as u

<<<<<<< HEAD
from aiokatcp import Sensor
=======
from aiokatcp.sensor import Sensor, SensorSet
>>>>>>> 12b74b1d
import katdal
import katdal.datasources
import katpoint
import katsdptelstate.aio
from katsdptelstate.endpoint import Endpoint
import katsdpmodels.fetch.aiohttp
from katsdpmodels.rfi_mask import RFIMask
from katsdpmodels.band_mask import BandMask, SpectralWindow

from . import scheduler, product_config, defaults
from .tasks import (
    SDPLogicalTask, SDPPhysicalTask, LogicalGroup,
    CaptureBlockState, KatcpTransition)
from .product_config import (
    BYTES_PER_VIS, BYTES_PER_FLAG, BYTES_PER_VFW, data_rate,
    Configuration)
# Import just for type annotations, but avoid at runtime due to circular imports
if TYPE_CHECKING:
    from . import product_controller      # noqa


def normalise_gpu_name(name):
    # Turn spaces and dashes into underscores, remove anything that isn't
    # alphanumeric or underscore, and lowercase (because Docker doesn't
    # allow uppercase in image names).
    mangled = re.sub('[- ]', '_', name.lower())
    mangled = re.sub('[^a-z0-9_]', '', mangled)
    return mangled


def escape_format(s: str) -> str:
    """Escape a string for :meth:`str.format`."""
    return s.replace('{', '{{').replace('}', '}}')


# Docker doesn't support IPv6 out of the box, and on some systems 'localhost'
# resolves to ::1, so force an IPv4 localhost.
LOCALHOST = '127.0.0.1'
CAPTURE_TRANSITIONS = {
    CaptureBlockState.CAPTURING: [
        KatcpTransition('capture-init', '{capture_block_id}', timeout=30)
    ],
    CaptureBlockState.BURNDOWN: [
        KatcpTransition('capture-done', timeout=240)
    ]
}
#: Docker images that may appear in the logical graph (used set to Docker image metadata)
IMAGES = frozenset([
    'katcbfsim',
    'katgpucbf',
    'katsdpbfingest',
    'katsdpcal',
    'katsdpcam2telstate',
    'katsdpcontim',
    'katsdpdisp',
    'katsdpimager',
    'katsdpingest_' + normalise_gpu_name(defaults.INGEST_GPU_NAME),
    'katsdpdatawriter',
    'katsdpmetawriter',
    'katsdptelstate'
])
#: Number of bytes used by spectral imager per visibility
BYTES_PER_VFW_SPECTRAL = 14.5       # 58 bytes for 4 polarisation products
#: Number of visibilities in a 32 antenna 32K channel dump, for scaling.
_N32_32 = 32 * 33 * 2 * 32768
#: Number of visibilities in a 16 antenna 32K channel dump, for scaling.
_N16_32 = 16 * 17 * 2 * 32768
#: Maximum sample rate for supported bands (S-band)
_MAX_ADC_SAMPLE_RATE = 1750e6
#: Volume serviced by katsdptransfer to transfer results to the archive
DATA_VOL = scheduler.VolumeRequest('data', '/var/kat/data', 'RW')
#: Like DATA_VOL, but for high speed data to be transferred to an object store
OBJ_DATA_VOL = scheduler.VolumeRequest('obj_data', '/var/kat/data', 'RW')
#: Volume for persisting user configuration
CONFIG_VOL = scheduler.VolumeRequest('config', '/var/kat/config', 'RW')

logger = logging.getLogger(__name__)


class LogicalMulticast(scheduler.LogicalExternal):
    def __init__(self, stream_name, n_addresses=None, endpoint=None):
        super().__init__('multicast.' + stream_name)
        self.stream_name = stream_name
        self.physical_factory = PhysicalMulticast
        self.sdp_physical_factory = True
        self.n_addresses = n_addresses
        self.endpoint = endpoint
        if (self.n_addresses is None) == (self.endpoint is None):
            raise ValueError('Exactly one of n_addresses and endpoint must be specified')


class PhysicalMulticast(scheduler.PhysicalExternal):
    def __init__(self, logical_task, sdp_controller, subarray_product, capture_block_id):
        super().__init__(logical_task)
        stream_name = logical_task.stream_name
        self._endpoint_sensor = Sensor(
            str,
            f'{stream_name}-destination',
            f'The IP address, range and port to which data for stream {stream_name} is sent'
        )
        subarray_product.add_sensor(self._endpoint_sensor)

    async def resolve(self, resolver, graph):
        await super().resolve(resolver, graph)
        if self.logical_node.endpoint is not None:
            self.host = self.logical_node.endpoint.host
            self.ports = {'spead': self.logical_node.endpoint.port}
        else:
            self.host = await resolver.resources.get_multicast_groups(self.logical_node.n_addresses)
            self.ports = {'spead': await resolver.resources.get_port()}
        self._endpoint_sensor.value = str(Endpoint(self.host, self.ports['spead']))


class TelstateTask(SDPPhysicalTask):
    async def resolve(self, resolver, graph):
        await super().resolve(resolver, graph)
        # Add a port mapping
        self.taskinfo.container.docker.network = 'BRIDGE'
        host_port = self.ports['telstate']
        if not resolver.localhost:
            portmap = addict.Dict()
            portmap.host_port = host_port
            portmap.container_port = 6379
            portmap.protocol = 'tcp'
            self.taskinfo.container.docker.port_mappings = [portmap]
        else:
            # Mesos doesn't provide a way to specify a port mapping with a
            # host-side binding, so we have to provide docker parameters
            # directly.
            parameters = self.taskinfo.container.docker.setdefault('parameters', [])
            parameters.append({'key': 'publish', 'value': f'{LOCALHOST}:{host_port}:6379'})


class IngestTask(SDPPhysicalTask):
    async def resolve(self, resolver, graph, image_path=None):
        # In develop mode, the GPU can be anything, and we need to pick a
        # matching image.
        if image_path is None:
            gpu = self.agent.gpus[self.allocation.gpus[0].index]
            gpu_name = normalise_gpu_name(gpu.name)
            image_path = await resolver.image_resolver('katsdpingest_' + gpu_name)
            if gpu != defaults.INGEST_GPU_NAME:
                logger.info('Develop mode: using %s for ingest', image_path)
        await super().resolve(resolver, graph, image_path)


def _mb(value):
    """Convert bytes to mebibytes"""
    return value / 1024**2


def _round_down(value, period):
    return value // period * period


def _round_up(value, period):
    return _round_down(value - 1, period) + period


def find_node(g: networkx.MultiDiGraph, name: str) -> scheduler.LogicalNode:
    for node in g:
        if node.name == name:
            return node
    raise KeyError('no node called ' + name)


def _make_telstate(g: networkx.MultiDiGraph,
                   configuration: Configuration) -> scheduler.LogicalNode:
    # Pointing sensors can account for substantial memory per antennas over a
    # long-lived subarray.
    n_antennas = 0
    for stream in configuration.streams:
        # Note: counts both real and simulated antennas
        if isinstance(stream, product_config.AntennaChannelisedVoltageStreamBase):
            n_antennas += len(stream.antennas)

    telstate = SDPLogicalTask('telstate')
    # redis is nominally single-threaded, but has some helper threads
    # for background tasks so can occasionally exceed 1 CPU.
    telstate.cpus = 1.2 if not configuration.options.develop else 0.2
    telstate.mem = 2048 + 400 * n_antennas
    telstate.disk = telstate.mem
    telstate.image = 'katsdptelstate'
    telstate.ports = ['telstate']
    # Run it in /mnt/mesos/sandbox so that the dump.rdb ends up there.
    telstate.taskinfo.container.docker.setdefault('parameters', []).append(
        {'key': 'workdir', 'value': '/mnt/mesos/sandbox'})
    telstate.command = ['redis-server', '/usr/local/etc/redis/redis.conf']
    telstate.physical_factory = TelstateTask
    telstate.katsdpservices_logging = False
    telstate.katsdpservices_config = False
    telstate.pass_telstate = False  # Don't pass --telstate to telstate itself
    telstate.final_state = CaptureBlockState.DEAD
    g.add_node(telstate)
    return telstate


def _make_cam2telstate(g: networkx.MultiDiGraph,
                       configuration: Configuration,
                       stream: product_config.CamHttpStream) -> scheduler.LogicalNode:
    cam2telstate = SDPLogicalTask('cam2telstate')
    cam2telstate.image = 'katsdpcam2telstate'
    cam2telstate.command = ['cam2telstate.py']
    cam2telstate.cpus = 0.75
    cam2telstate.mem = 256
    cam2telstate.ports = ['port', 'aiomonitor_port', 'aioconsole_port']
    cam2telstate.wait_ports = ['port']
    url = stream.url
    antennas = set()
    for input_ in configuration.by_class(product_config.AntennaChannelisedVoltageStream):
        antennas.update(input_.antennas)
    g.add_node(cam2telstate, config=lambda task, resolver: {
        'url': str(url),
        'aiomonitor': True,
        'receptors': ','.join(sorted(antennas))
    })
    return cam2telstate


def _make_meta_writer(g: networkx.MultiDiGraph,
                      configuration: Configuration) -> scheduler.LogicalNode:
    meta_writer = SDPLogicalTask('meta_writer')
    meta_writer.image = 'katsdpmetawriter'
    meta_writer.command = ['meta_writer.py']
    meta_writer.cpus = 0.2
    # Only a base allocation: it also gets telstate_extra added
    # meta_writer.mem = 256
    # Temporary workaround for SR-1695, until the machines can have their
    # kernels upgraded: give it the same memory as telescore state
    telstate = find_node(g, 'telstate')
    assert isinstance(telstate, scheduler.LogicalTask)
    meta_writer.mem = telstate.mem
    meta_writer.ports = ['port']
    meta_writer.volumes = [OBJ_DATA_VOL]
    meta_writer.interfaces = [scheduler.InterfaceRequest('sdp_10g')]
    # Actual required data rate is minimal, but bursty. Use 1 Gb/s,
    # except in development mode where it might not be available.
    meta_writer.interfaces[0].bandwidth_out = 1e9 if not configuration.options.develop else 10e6
    meta_writer.transitions = {
        CaptureBlockState.BURNDOWN: [
            KatcpTransition('write-meta', '{capture_block_id}', True, timeout=120)    # Light dump
        ],
        CaptureBlockState.DEAD: [
            KatcpTransition('write-meta', '{capture_block_id}', False, timeout=300)   # Full dump
        ]
    }
    meta_writer.final_state = CaptureBlockState.DEAD

    g.add_node(meta_writer, config=lambda task, resolver: {
        'rdb_path': OBJ_DATA_VOL.container_path
    })
    return meta_writer


def _make_dsim(
        g: networkx.MultiDiGraph,
        configuration: Configuration,
        streams: Iterable[product_config.SimDigRawAntennaVoltageStream],
        sync_time: int) -> scheduler.LogicalNode:
    """Create the dsim process for a single antenna.

    An antenna has a separate stream per polarisation, so `streams` will
    normally have two elements.
    """
    ibv = not configuration.options.develop
    # dsim assigns digitiser IDs positionally. According to M1000-0001-053,
    # the least significant bit is the polarization ID with 0 = vertical, so
    # sort by reverse of name so that if the streams are, for example,
    # m012h and m012v then m012v comes first.
    streams = sorted(streams, key=lambda stream: stream.name, reverse=True)

    n_endpoints = 8  # Matches MeerKAT digitisers

    # Generate a unique name. The caller groups streams by
    # (antenna.name, adc_sample_rate), so that is guaranteed to be unique.
    name = f'sim.{streams[0].antenna.name}.{streams[0].adc_sample_rate}'
    dsim = SDPLogicalTask(name)
    dsim.image = 'katgpucbf'
    if configuration.options.develop:
        # In develop mode, scale down reservation for low bandwidths to allow
        # testing low-bandwidth arrays on a single machine. Use a full core
        # for the maximum sample rate (which is generous - it only needs
        # about 50% for S-band, depending on the CPU).
        total_adc_sample_rate = sum(stream.adc_sample_rate for stream in streams)
        dsim.cpus = min(1.0, total_adc_sample_rate / (2 * _MAX_ADC_SAMPLE_RATE))
    else:
        dsim.cpus = 1
        dsim.cores = [None]  # Pin to a single core for more reliable timing
    dsim.mem = 64
    dsim.interfaces = [scheduler.InterfaceRequest('cbf', infiniband=ibv)]
    dsim.interfaces[0].bandwidth_out = sum(stream.data_rate() for stream in streams)
    dsim.command = [
        'dsim',
        '--interface', '{interfaces[cbf].ipv4_address}',
        '--adc-rate', str(streams[0].adc_sample_rate),
        '--ttl', '4',
        '--sync-time', str(sync_time)
    ]
    if ibv:
        dsim.capabilities.append('NET_RAW')  # For ibverbs raw QPs
        dsim.command += ['--ibv']
    dsim.command += streams[0].command_line_extra
    # dsim doesn't use katsdpservices or telstate
    dsim.katsdpservices_logging = False
    dsim.katsdpservices_config = False
    dsim.pass_telstate = False
    g.add_node(dsim)
    for stream in streams:
        # {{ and }} become { and } after f-string interpolation
        dsim.command.append(f'{{endpoints[multicast.{stream.name}_spead]}}')
        multicast = LogicalMulticast(stream.name, n_endpoints)
        g.add_node(multicast)
        g.add_edge(dsim, multicast, port='spead', depends_resolve=True)
        g.add_edge(multicast, dsim, depends_init=True, depends_ready=True)
    return dsim


def _make_fgpu(
        g: networkx.MultiDiGraph,
        configuration: Configuration,
        stream: product_config.GpucbfAntennaChannelisedVoltageStream,
        sync_time: int) -> scheduler.LogicalNode:
    ibv = not configuration.options.develop
    n_engines = len(stream.src_streams) // 2
    fgpu_group = LogicalGroup(f'fgpu.{stream.name}')
    g.add_node(fgpu_group)

    dst_multicast = LogicalMulticast(stream.name, stream.n_substreams)
    g.add_node(dst_multicast)
    g.add_edge(dst_multicast, fgpu_group, depends_init=True, depends_ready=True)

    for i in range(0, n_engines):
        srcs = stream.sources(i)
        fgpu = SDPLogicalTask(f'f.{stream.name}.{i}')
        fgpu.image = 'katgpucbf'
        fgpu.cpus = 3
        fgpu.mem = 3072  # Actual use is currently around 2.2 GB
        fgpu.cores = ['src0', 'src1', 'dst']
        fgpu.ports = ['port']
        # TODO: could specify separate interface requests for input and
        # output. Currently that's not possible because interfaces are looked
        # up by network name.
        fgpu.interfaces = [scheduler.InterfaceRequest('cbf', infiniband=ibv)]
        fgpu.interfaces[0].bandwidth_in = sum(src.data_rate() for src in srcs)
        # stream.data_rate() is sum over all the engines
        fgpu.interfaces[0].bandwidth_out = stream.data_rate() / n_engines
        fgpu.gpus = [scheduler.GPURequest()]
        # Run at least 2 per GPU, scaling with bandwidth. This will
        # likely need to be revised based on the GPU model selected.
        fgpu.gpus[0].compute = 0.5 * stream.adc_sample_rate / _MAX_ADC_SAMPLE_RATE
        fgpu.gpus[0].mem = 3072     # Actual use is about 2.5GB, independent of channel count
        fgpu.command = [
            'fgpu',
            '--src-interface', '{interfaces[cbf].name}',
            '--src-affinity', '{cores[src0]},{cores[src1]}',
            '--dst-interface', '{interfaces[cbf].name}',
            '--dst-affinity', '{cores[dst]}',
            # TODO: reenable once katgpucbf.xbgpu can handle it
            # '--dst-packet-payload', '8192',
            '--adc-rate', str(srcs[0].adc_sample_rate),
            '--feng-id', str(i),
            '--array-size', str(n_engines),
            '--channels', str(stream.n_chans),
            '--sync-epoch', str(sync_time),
            '--katcp-port', '{ports[port]}'
        ]
        if ibv:
            # Enable cap_net_raw capability for access to raw QPs
            fgpu.capabilities.append('NET_RAW')
            # Use the core numbers as completion vectors. This ensures that
            # multiple instances on a machine will use distinct vectors.
            fgpu.command += [
                '--src-ibv',
                '--src-comp-vector', '{cores[src0]},{cores[src1]}',
                '--dst-ibv',
                '--dst-comp-vector', '{cores[dst]}'
            ]
        fgpu.command += stream.command_line_extra
        # fgpu doesn't use katsdpservices or telstate for config, but does use logging
        fgpu.katsdpservices_config = False
        fgpu.pass_telstate = False
        g.add_node(fgpu)

        # Wire it up to the multicast streams
        for src in srcs:
            src_multicast = find_node(g, f'multicast.{src.name}')
            g.add_edge(fgpu, src_multicast, port='spead',
                       depends_resolve=True, depends_init=True, depends_ready=True)
            fgpu.command.append(f'{{endpoints[multicast.{src.name}_spead]}}')
        g.add_edge(fgpu, dst_multicast, port='spead', depends_resolve=True)
        fgpu.command.append(f'{{endpoints[multicast.{stream.name}_spead]}}')

        # Link it to the group, so that downstream tasks need only depend on the group.
        g.add_edge(fgpu_group, fgpu, depends_ready=True, depends_init=True)

    return fgpu_group


def _make_xbgpu(
        g: networkx.MultiDiGraph,
        configuration: Configuration,
        stream: product_config.GpucbfBaselineCorrelationProductsStream) -> scheduler.LogicalNode:
    ibv = not configuration.options.develop
    acv = stream.antenna_channelised_voltage
    n_engines = stream.n_substreams
    xbgpu_group = LogicalGroup(f'xbgpu.{stream.name}')
    g.add_node(xbgpu_group)

    dst_multicast = LogicalMulticast(stream.name, stream.n_substreams)
    g.add_node(dst_multicast)
    g.add_edge(dst_multicast, xbgpu_group, depends_init=True, depends_ready=True)

    # Input labels list `h` and `v` pols separately so the reshape is to
    # make the process a bit smoother.
    ants = np.array(acv.input_labels).reshape(-1, 2)
    n_ants = ants.shape[0]

    def get_baseline_index(a1, a2):
        return a2 * (a2 + 1) // 2 + a1

    # Calculating the inputs given the index is hard. So we iterate through
    # combinations of inputs instead, and calculate the index, and update the
    # relevant entry in a LUT.
    bls_ordering = [None] * stream.n_baselines
    for a2 in range(n_ants):
        for a1 in range(a2 + 1):
            for p1 in range(2):
                for p2 in range(2):
                    idx = get_baseline_index(a1, a2) * 4 + p1 + p2 * 2
                    bls_ordering[idx] = (ants[a1, p1], ants[a2, p2])
    static_sensors = [
        Sensor(str, f"{stream.name}-bls-ordering",
               "A string showing the output ordering of baseline data "
               "produced by the X-engines in this instrument, as a list "
               "of correlation pairs given by input label.",
               default=str(bls_ordering), initial_status=Sensor.Status.NOMINAL),
        Sensor(int, f"{stream.name}-n-bls", "The number of baselines produced by "
               "this correlator instrument.",
               default=stream.n_baselines, initial_status=Sensor.Status.NOMINAL)
    ]
    for ss in static_sensors:
        g.graph["static_sensors"].add(ss)

    bw_scale = stream.adc_sample_rate / _MAX_ADC_SAMPLE_RATE
    # * 4 is for 2 polarisations, each with real+complex
    batch_size = len(acv.antennas) * stream.n_chans_per_endpoint * 4 * acv.bits_per_sample // 8
    for i in range(0, stream.n_substreams):
        xbgpu = SDPLogicalTask(f'xb.{stream.name}.{i}')
        xbgpu.image = 'katgpucbf'
        xbgpu.cpus = 0.5 * bw_scale if configuration.options.develop else 1.0
        xbgpu.mem = 800 + _mb(64 * batch_size)
        xbgpu.cores = ['core']
        xbgpu.ports = ['port']
        xbgpu.interfaces = [scheduler.InterfaceRequest('cbf', infiniband=ibv)]
        xbgpu.interfaces[0].bandwidth_in = acv.data_rate() / n_engines
        xbgpu.interfaces[0].bandwidth_out = stream.data_rate() / n_engines
        xbgpu.gpus = [scheduler.GPURequest()]
        xbgpu.gpus[0].compute = 0.08 * bw_scale
        xbgpu.gpus[0].mem = 100 + _mb(32 * batch_size)
        # Minimum capability as a function of bits-per-sample, based on
        # tensor_core_correlation_kernel.mako from katgpucbf.xbgpu.
        min_compute_capability = {
            4: (7, 3),
            8: (7, 2),
            16: (7, 0)
        }
        xbgpu.gpus[0].min_compute_capability = min_compute_capability[acv.bits_per_sample]
        first_dig = acv.sources(0)[0]
        # TODO: It's not necessary to set core affinity by command-line option
        # because there is only one core reserved and the scheduler will bind
        # it, but they're currently required arguments.
        heap_time = acv.n_samples_between_spectra / acv.adc_sample_rate * acv.n_spectra_per_heap
        xbgpu.command = [
            'xbgpu',
            '--adc-sample-rate', str(first_dig.adc_sample_rate),
            '--array-size', str(len(acv.src_streams) // 2),  # 2 pols per antenna
            '--channels-total', str(stream.n_chans),
            '--channels-in-stream', str(stream.n_chans_per_substream),
            '--samples-per-channel', str(acv.n_spectra_per_heap),
            '--channel-offset-value', str(i * stream.n_chans_per_substream),
            '--pols', '2',
            '--sample-bits', str(acv.bits_per_sample),
            '--src-interface-address', '{interfaces[cbf].ipv4_address}',
            '--dest-interface-address', '{interfaces[cbf].ipv4_address}',
            '--receiver-thread-affinity', '{cores[core]}',
            '--sender-thread-affinity', '{cores[core]}',
            '--heap-accumulation-threshold', str(round(stream.int_time / heap_time)),
            '--katcp-port', '{ports[port]}'
        ]
        if ibv:
            # Enable cap_net_raw capability for access to raw QPs
            xbgpu.capabilities.append('NET_RAW')
            # Use the core number as completion vector. This ensures that
            # multiple instances on a machine will use distinct vectors.
            xbgpu.command += [
                '--receiver-comp-vector-affinity', '{cores[core]}'
            ]
        xbgpu.command += stream.command_line_extra
        # xbgpu doesn't use katsdpservices for configuration, or telstate
        xbgpu.katsdpservices_config = False
        xbgpu.pass_telstate = False
        g.add_node(xbgpu)

        # Wire it up to the multicast streams
        src_multicast = find_node(g, f'multicast.{acv.name}')
        g.add_edge(xbgpu, src_multicast, port='spead',
                   depends_resolve=True, depends_init=True, depends_ready=True)
        g.add_edge(xbgpu, dst_multicast, port='spead', depends_resolve=True)
        xbgpu.command += [
            f'{{endpoints_vector[multicast.{acv.name}_spead][{i}].host}}',
            f'{{endpoints_vector[multicast.{acv.name}_spead][{i}].port}}',
            f'{{endpoints_vector[multicast.{stream.name}_spead][{i}].host}}',
            f'{{endpoints_vector[multicast.{stream.name}_spead][{i}].port}}'
        ]

        # Link it to the group, so that downstream tasks need only depend on the group.
        g.add_edge(xbgpu_group, xbgpu, depends_ready=True, depends_init=True)

    return xbgpu_group


def _make_cbf_simulator(g: networkx.MultiDiGraph,
                        configuration: Configuration,
                        stream: Union[
                            product_config.SimBaselineCorrelationProductsStream,
                            product_config.SimTiedArrayChannelisedVoltageStream
                        ]) -> scheduler.LogicalNode:
    # Determine number of simulators to run.
    n_sim = 1
    if isinstance(stream, product_config.SimBaselineCorrelationProductsStream):
        while stream.n_vis / n_sim > _N32_32:
            n_sim *= 2
    ibv = not configuration.options.develop

    def make_cbf_simulator_config(task: SDPPhysicalTask,
                                  resolver: 'product_controller.Resolver') -> Dict[str, Any]:
        conf = {
            'cbf_channels': stream.n_chans,
            'cbf_adc_sample_rate': stream.adc_sample_rate,
            'cbf_bandwidth': stream.bandwidth,
            'cbf_substreams': stream.n_substreams,
            'cbf_ibv': ibv,
            'cbf_sync_time': configuration.simulation.start_time or time.time(),
            'cbf_sim_clock_ratio': configuration.simulation.clock_ratio,
            'servers': n_sim
        }
        sources = configuration.simulation.sources
        if sources:
            conf['cbf_sim_sources'] = [{'description': s.description} for s in sources]
        if isinstance(stream, product_config.SimBaselineCorrelationProductsStream):
            conf.update({
                'cbf_int_time': stream.int_time,
                'max_packet_size': 2088
            })
        else:
            conf.update({
                'beamformer_timesteps': stream.spectra_per_heap,
                'beamformer_bits': stream.bits_per_sample
            })
        conf['cbf_center_freq'] = float(stream.centre_frequency)
        conf['cbf_antennas'] = [{'description': ant.description}
                                for ant in stream.antenna_channelised_voltage.antenna_objects]
        return conf

    sim_group = LogicalGroup('sim.' + stream.name)
    g.add_node(sim_group, config=make_cbf_simulator_config)
    multicast = LogicalMulticast(stream.name, stream.n_endpoints)
    g.add_node(multicast)
    g.add_edge(sim_group, multicast, port='spead', depends_resolve=True,
               config=lambda task, resolver, endpoint: {'cbf_spead': str(endpoint)})
    g.add_edge(multicast, sim_group, depends_init=True, depends_ready=True)

    init_telstate: Dict[Union[str, Tuple[str, ...]], Any] = g.graph['init_telstate']
    init_telstate[(stream.name, 'src_streams')] = [stream.antenna_channelised_voltage.name]
    init_telstate[('sub', 'band')] = stream.antenna_channelised_voltage.band

    for i in range(n_sim):
        sim = SDPLogicalTask('sim.{}.{}'.format(stream.name, i + 1))
        sim.image = 'katcbfsim'
        # create-*-stream is passed on the command-line instead of telstate
        # for now due to SR-462.
        if isinstance(stream, product_config.SimBaselineCorrelationProductsStream):
            sim.command = ['cbfsim.py', '--create-fx-stream', escape_format(stream.name)]
            # It's mostly GPU work, so not much CPU requirement. Scale for 2 CPUs for
            # 16 antennas, 32K, and cap it there (threads for compute and network).
            # cbf_vis is an overestimate since the simulator is not constrained to
            # power-of-two antenna counts like the real CBF.
            scale = stream.n_vis / n_sim / _N16_32
            sim.cpus = 2 * min(1.0, scale)
            # 4 entries per Jones matrix, complex64 each
            gains_size = stream.n_antennas * stream.n_chans * 4 * 8
            # Factor of 4 is conservative; only actually double-buffered
            sim.mem = (4 * _mb(stream.size) + _mb(gains_size)) / n_sim + 512
            sim.cores = [None, None]
            sim.gpus = [scheduler.GPURequest()]
            # Scale for 20% at 16 ant, 32K channels
            sim.gpus[0].compute = min(1.0, 0.2 * scale)
            sim.gpus[0].mem = (2 * _mb(stream.size) + _mb(gains_size)) / n_sim + 256
        else:
            sim.command = ['cbfsim.py', '--create-beamformer-stream', escape_format(stream.name)]
            # The beamformer simulator only simulates data shape, not content. The
            # CPU load thus scales only with network bandwidth. Scale for 2 CPUs at
            # L band, and cap it there since there are only 2 threads. Using 1.999
            # instead of 2.0 is to ensure rounding errors don't cause a tiny fraction
            # extra of CPU to be used.
            sim.cpus = min(2.0, 1.999 * stream.size / stream.int_time / 1712000000.0 / n_sim)
            sim.mem = 4 * _mb(stream.size) / n_sim + 512

        sim.ports = ['port']
        if ibv:
            # The verbs send interface seems to create a large number of
            # file handles per stream, easily exceeding the default of
            # 1024.
            sim.taskinfo.container.docker.parameters = [{"key": "ulimit", "value": "nofile=8192"}]
            # Need to enable cap_net_raw capability if using recent mlx5 kernel module.
            sim.command = ['capambel', '-c', 'cap_net_raw+p', '--'] + sim.command
            sim.capabilities.append('NET_RAW')   # For ibverbs raw QPs
        sim.interfaces = [scheduler.InterfaceRequest('cbf', infiniband=ibv)]
        sim.interfaces[0].bandwidth_out = stream.data_rate()
        sim.transitions = {
            CaptureBlockState.CAPTURING: [
                KatcpTransition('capture-start', stream.name,
                                configuration.simulation.start_time or '{time}',
                                timeout=30)
            ],
            CaptureBlockState.BURNDOWN: [
                KatcpTransition('capture-stop', stream.name, timeout=60)
            ]
        }

        g.add_node(sim, config=lambda task, resolver, server_id=i + 1: {
            'cbf_interface': task.interfaces['cbf'].name,
            'server_id': server_id
        })
        g.add_edge(sim_group, sim, depends_ready=True, depends_init=True)
        g.add_edge(sim, sim_group, depends_resources=True)
    return sim_group


def _make_timeplot(g: networkx.MultiDiGraph, name: str, description: str,
                   cpus: float,
                   timeplot_buffer_mb: float,
                   data_rate: float,
                   extra_config: dict) -> scheduler.LogicalNode:
    """Common backend code for creating a single timeplot server."""
    multicast = find_node(g, 'multicast.timeplot.' + name)
    timeplot = SDPLogicalTask('timeplot.' + name)
    timeplot.image = 'katsdpdisp'
    timeplot.command = ['time_plot.py']
    timeplot.cpus = cpus
    # timeplot_buffer covers only the visibilities, but there are also flags
    # and various auxiliary buffers. Add 50% to give some headroom, and also
    # add a fixed amount since in very small arrays the 20% might not cover
    # the fixed-sized overheads (previously this was 20% but that seems to be
    # insufficient).
    timeplot.mem = timeplot_buffer_mb * 1.5 + 256
    timeplot.interfaces = [scheduler.InterfaceRequest('sdp_10g')]
    timeplot.interfaces[0].bandwidth_in = data_rate
    timeplot.ports = ['html_port']
    timeplot.volumes = [CONFIG_VOL]
    timeplot.gui_urls = [{
        'title': 'Signal Display',
        'description': 'Signal displays for {0.subarray_product_id} %s' % (description,),
        'href': 'http://{0.host}:{0.ports[html_port]}/',
        'category': 'Plot'
    }]
    timeplot.critical = False

    g.add_node(timeplot, config=lambda task, resolver: dict({
        'html_host': LOCALHOST if resolver.localhost else '',
        'config_base': os.path.join(CONFIG_VOL.container_path, '.katsdpdisp'),
        'spead_interface': task.interfaces['sdp_10g'].name,
        'memusage': -timeplot_buffer_mb     # Negative value gives MB instead of %
    }, **extra_config))
    g.add_edge(timeplot, multicast, port='spead',
               depends_resolve=True, depends_init=True, depends_ready=True,
               config=lambda task, resolver, endpoint: {
                   'spead': endpoint.host,
                   'spead_port': endpoint.port
               })
    return timeplot


def _make_timeplot_correlator(g: networkx.MultiDiGraph,
                              configuration: Configuration,
                              stream: product_config.VisStream) -> scheduler.LogicalNode:
    n_ingest = stream.n_servers

    # Exact requirement not known (also depends on number of users). Give it
    # 2 CPUs (max it can use) for 16 antennas, 32K channels and scale from there.
    # Lower bound (from inspection) to cater for fixed overheads.
    cpus = max(2 * min(1.0, stream.n_spectral_vis / _N16_32), 0.3)

    # Give timeplot enough memory for 256 time samples, but capped at 16GB.
    # This formula is based on data.py in katsdpdisp.
    percentiles = 5 * 8
    timeplot_slot = (stream.n_spectral_vis + stream.n_spectral_chans * percentiles) * 8
    timeplot_buffer = min(256 * timeplot_slot, 16 * 1024**3)

    return _make_timeplot(
        g, name=stream.name, description=stream.name,
        cpus=cpus, timeplot_buffer_mb=timeplot_buffer / 1024**2,
        data_rate=_correlator_timeplot_data_rate(stream) * n_ingest,
        extra_config={
            'l0_name': stream.name,
            'max_custom_signals': defaults.TIMEPLOT_MAX_CUSTOM_SIGNALS
        }
    )


def _make_timeplot_beamformer(
        g: networkx.MultiDiGraph,
        configuration: Configuration,
        stream: product_config.TiedArrayChannelisedVoltageStreamBase) -> \
            Tuple[scheduler.LogicalNode, scheduler.LogicalNode]:
    """Make timeplot server for the beamformer, plus a beamformer capture to feed it."""
    beamformer = _make_beamformer_engineering_pol(
        g, configuration, None, stream, f'bf_ingest_timeplot.{stream.name}', False, 0)
    beamformer.critical = False

    # It's a low-demand setup (only one signal). The CPU and memory numbers
    # could potentially be reduced further.
    timeplot = _make_timeplot(
        g, name=stream.name, description=stream.name,
        cpus=0.5, timeplot_buffer_mb=128,
        data_rate=_beamformer_timeplot_data_rate(stream),
        extra_config={'max_custom_signals': 2})

    return beamformer, timeplot


def _correlator_timeplot_frame_size(stream: product_config.VisStream,
                                    n_cont_chans: int) -> int:
    """Approximate size of the data sent from one ingest process to timeplot, per heap"""
    # This is based on _init_ig_sd from katsdpingest/ingest_session.py
    n_perc_signals = 5 * 8
    n_spec_chans = stream.n_spectral_chans // stream.n_servers
    n_cont_chans //= stream.n_servers
    n_bls = stream.n_baselines
    # sd_data + sd_flags
    ans = n_spec_chans * defaults.TIMEPLOT_MAX_CUSTOM_SIGNALS * (BYTES_PER_VIS + BYTES_PER_FLAG)
    ans += defaults.TIMEPLOT_MAX_CUSTOM_SIGNALS * 4          # sd_data_index
    # sd_blmxdata + sd_blmxflags
    ans += n_cont_chans * n_bls * (BYTES_PER_VIS + BYTES_PER_FLAG)
    ans += n_bls * (BYTES_PER_VIS + BYTES_PER_VIS // 2)    # sd_timeseries + sd_timeseriesabs
    # sd_percspectrum + sd_percspectrumflags
    ans += n_spec_chans * n_perc_signals * (BYTES_PER_VIS // 2 + BYTES_PER_FLAG)
    # input names are e.g. m012v -> 5 chars, 2 inputs per baseline
    ans += n_bls * 10                               # bls_ordering
    ans += n_bls * 8 * 4                            # sd_flag_fraction
    # There are a few scalar values, but that doesn't add up to enough to worry about
    return ans


def _correlator_timeplot_continuum_factor(stream: product_config.VisStream) -> int:
    factor = 1
    # Aim for about 256 signal display coarse channels
    while (stream.n_spectral_chans % (factor * stream.n_servers * 2) == 0
           and stream.n_spectral_chans // factor >= 384):
        factor *= 2
    return factor


def _correlator_timeplot_data_rate(stream: product_config.VisStream) -> float:
    """Bandwidth for the correlator timeplot stream from a single ingest"""
    sd_continuum_factor = _correlator_timeplot_continuum_factor(stream)
    sd_frame_size = _correlator_timeplot_frame_size(
        stream, stream.n_spectral_chans // sd_continuum_factor)
    # The rates are low, so we allow plenty of padding in case the calculation is
    # missing something.
    return data_rate(sd_frame_size, stream.int_time, ratio=1.2, overhead=4096)


def _beamformer_timeplot_data_rate(
        stream: product_config.TiedArrayChannelisedVoltageStreamBase) -> float:
    """Bandwidth for the beamformer timeplot stream.

    Parameters
    ----------
    stream
        The single-pol beam stream.
    """
    # XXX The beamformer signal displays are still in development, but the
    # rates are tiny. Until the protocol is finalised we'll just hardcode a
    # number.
    return 1e6    # 1 MB/s


def n_cal_nodes(configuration: Configuration,
                stream: product_config.CalStream) -> int:
    """Number of processes used to implement cal for a particular output."""
    # Use single cal for 4K or less: it doesn't need the performance, and
    # a unified cal report is more convenient (revisit once split cal supports
    # a unified cal report).
    if configuration.options.develop:
        return 2
    elif stream.vis.n_chans <= 4096:
        return 1
    else:
        return 4


def _adjust_ingest_output_channels(streams: Sequence[product_config.VisStream]) -> None:
    """Modify a group of visibility streams to set the output channels.

    They are widened where necessary to meet alignment requirements.
    """
    def lcm(a, b):
        return a // math.gcd(a, b) * b

    src = streams[0].baseline_correlation_products
    lo, hi = streams[0].output_channels
    alignment = 1
    # This is somewhat stricter than katsdpingest actually requires, which is
    # simply that each ingest node is aligned to the continuum factor.
    for stream in streams:
        alignment = lcm(alignment, stream.n_servers * stream.continuum_factor)
        lo = min(lo, stream.output_channels[0])
        hi = max(hi, stream.output_channels[1])
    assigned = (_round_down(lo, alignment), _round_up(hi, alignment))
    # Should always succeed if validation passed
    assert 0 <= assigned[0] < assigned[1] <= src.n_chans, "Aligning channels caused an overflow"
    for stream in streams:
        if assigned != stream.output_channels:
            logger.info('Rounding output channels for %s from %s to %s',
                        stream.name, stream.output_channels, assigned)
        stream.output_channels = assigned


def _make_ingest(g: networkx.MultiDiGraph, configuration: Configuration,
                 spectral: Optional[product_config.VisStream],
                 continuum: Optional[product_config.VisStream]) -> scheduler.LogicalNode:
    develop = configuration.options.develop

    primary = spectral if spectral is not None else continuum
    if primary is None:
        raise ValueError('At least one of spectral or continuum must be given')
    name = primary.name
    src = primary.baseline_correlation_products
    # Number of ingest nodes.
    n_ingest = primary.n_servers

    # Virtual ingest node which depends on the real ingest nodes, so that other
    # services can declare dependencies on ingest rather than individual nodes.
    ingest_group = LogicalGroup('ingest.' + name)

    sd_continuum_factor = _correlator_timeplot_continuum_factor(primary)
    sd_spead_rate = _correlator_timeplot_data_rate(primary)
    output_channels_str = '{}:{}'.format(*primary.output_channels)
    group_config = {
        'continuum_factor': continuum.continuum_factor if continuum is not None else 1,
        'sd_continuum_factor': sd_continuum_factor,
        'sd_spead_rate': sd_spead_rate,
        'cbf_ibv': not develop,
        'cbf_name': src.name,
        'servers': n_ingest,
        'antenna_mask': primary.antennas,
        'output_int_time': primary.int_time,
        'sd_int_time': primary.int_time,
        'output_channels': output_channels_str,
        'sd_output_channels': output_channels_str,
        'use_data_suspect': True,
        'aiomonitor': True
    }
    if spectral is not None:
        group_config.update(l0_spectral_name=spectral.name)
    if continuum is not None:
        group_config.update(l0_continuum_name=continuum.name)
    if isinstance(src, product_config.SimBaselineCorrelationProductsStream):
        group_config.update(clock_ratio=configuration.simulation.clock_ratio)
    g.add_node(ingest_group, config=lambda task, resolver: group_config)

    if spectral is not None:
        spectral_multicast = LogicalMulticast(spectral.name, n_ingest)
        g.add_node(spectral_multicast)
        g.add_edge(ingest_group, spectral_multicast, port='spead', depends_resolve=True,
                   config=lambda task, resolver, endpoint: {'l0_spectral_spead': str(endpoint)})
        g.add_edge(spectral_multicast, ingest_group, depends_init=True, depends_ready=True)
        # Signal display stream
        timeplot_multicast = LogicalMulticast('timeplot.' + name, 1)
        g.add_node(timeplot_multicast)
        g.add_edge(ingest_group, timeplot_multicast, port='spead', depends_resolve=True,
                   config=lambda task, resolver, endpoint: {'sdisp_spead': str(endpoint)})
        g.add_edge(timeplot_multicast, ingest_group, depends_init=True, depends_ready=True)
    if continuum is not None:
        continuum_multicast = LogicalMulticast(continuum.name, n_ingest)
        g.add_node(continuum_multicast)
        g.add_edge(ingest_group, continuum_multicast, port='spead', depends_resolve=True,
                   config=lambda task, resolver, endpoint: {'l0_continuum_spead': str(endpoint)})
        g.add_edge(continuum_multicast, ingest_group, depends_init=True, depends_ready=True)

    src_multicast = find_node(g, 'multicast.' + src.name)
    g.add_edge(ingest_group, src_multicast, port='spead', depends_resolve=True,
               config=lambda task, resolver, endpoint: {'cbf_spead': str(endpoint)})

    for i in range(1, n_ingest + 1):
        ingest = SDPLogicalTask('ingest.{}.{}'.format(name, i))
        ingest.physical_factory = IngestTask
        ingest.image = 'katsdpingest_' + normalise_gpu_name(defaults.INGEST_GPU_NAME)
        ingest.command = ['ingest.py']
        ingest.ports = ['port', 'aiomonitor_port', 'aioconsole_port']
        ingest.wait_ports = ['port']
        ingest.gpus = [scheduler.GPURequest()]
        if not develop:
            ingest.gpus[-1].name = defaults.INGEST_GPU_NAME
        # Scale for a full GPU for 32 antennas, 32K channels on one node
        scale = src.n_vis / _N32_32 / n_ingest
        ingest.gpus[0].compute = scale
        # Refer to
        # https://docs.google.com/spreadsheets/d/13LOMcUDV1P0wyh_VSgTOcbnhyfHKqRg5rfkQcmeXmq0/edit
        # We use slightly higher multipliers to be safe, as well as
        # conservatively using src_info instead of spectral_info.
        ingest.gpus[0].mem = \
            (70 * src.n_vis + 168 * src.n_chans) / n_ingest / 1024**2 + 128
        # Provide 4 CPUs for 32 antennas, 32K channels (the number in a NUMA
        # node of an ingest machine). It might not actually need this much.
        # Cores are reserved solely to get NUMA affinity with the NIC.
        ingest.cpus = int(math.ceil(4.0 * scale))
        ingest.cores = [None] * ingest.cpus
        # Scale factor of 32 may be overly conservative: actual usage may be
        # only half this. This also leaves headroom for buffering L0 output.
        ingest.mem = 32 * _mb(src.size) / n_ingest + 4096
        ingest.transitions = CAPTURE_TRANSITIONS
        ingest.interfaces = [
            scheduler.InterfaceRequest('cbf', affinity=not develop, infiniband=not develop),
            scheduler.InterfaceRequest('sdp_10g')]
        ingest.interfaces[0].bandwidth_in = src.data_rate() / n_ingest
        data_rate_out = 0.0
        if spectral is not None:
            data_rate_out += spectral.data_rate() + sd_spead_rate * n_ingest
        if continuum is not None:
            data_rate_out += continuum.data_rate()
        ingest.interfaces[1].bandwidth_out = data_rate_out / n_ingest

        def make_ingest_config(task: SDPPhysicalTask,
                               resolver: 'product_controller.Resolver',
                               server_id: int = i) -> Dict[str, Any]:
            conf = {
                'cbf_interface': task.interfaces['cbf'].name,
                'server_id': server_id
            }
            if spectral is not None:
                conf.update(l0_spectral_interface=task.interfaces['sdp_10g'].name)
                conf.update(sdisp_interface=task.interfaces['sdp_10g'].name)
            if continuum is not None:
                conf.update(l0_continuum_interface=task.interfaces['sdp_10g'].name)
            return conf
        g.add_node(ingest, config=make_ingest_config)
        # Connect to ingest_group. We need a ready dependency of the group on
        # the node, so that other nodes depending on the group indirectly wait
        # for all nodes; the resource dependency is to prevent the nodes being
        # started without also starting the group, which is necessary for
        # config.
        g.add_edge(ingest_group, ingest, depends_ready=True, depends_init=True)
        g.add_edge(ingest, ingest_group, depends_resources=True)
        g.add_edge(ingest, src_multicast,
                   depends_resolve=True, depends_ready=True, depends_init=True)
    return ingest_group


def _make_cal(g: networkx.MultiDiGraph,
              configuration: Configuration,
              stream: product_config.CalStream,
              flags_streams: Sequence[product_config.FlagsStream]) -> scheduler.LogicalNode:
    vis = stream.vis
    n_cal = n_cal_nodes(configuration, stream)

    # Some of the scaling in cal is non-linear, so we need to give smaller
    # arrays more CPU than might be suggested by linear scaling. In particular,
    # 32K mode is flagged by averaging down to 8K first, so flagging performance
    # (which tends to dominate runtime) scales as if there were 8K channels.
    # Longer integration times are also less efficient (because there are fixed
    # costs per scan, so we scale as if for 4s dumps if longer dumps are used.
    effective_vis = vis.n_baselines * min(8192, vis.n_chans)
    effective_int = min(vis.int_time, 4.0)
    # This scale factor gives 34 total CPUs for 64A, 32K, 4+s integration, which
    # will get clamped down slightly.
    cpus = 2e-6 * effective_vis / effective_int / n_cal
    # Always (except in development mode) have at least a whole CPU for the
    # pipeline.
    if not configuration.options.develop:
        cpus = max(cpus, 1)
    # Reserve a separate CPU for the accumulator
    cpus += 1
    # Clamp to what the machines can provide
    cpus = min(cpus, 7.9)
    workers = max(1, int(math.ceil(cpus - 1)))
    # Main memory consumer is buffers for
    # - visibilities (complex64)
    # - flags (uint8)
    # - excision flags (single bit each)
    # - weights (float32)
    # There are also timestamps, but they're insignificant compared to the rest.
    slot_size = vis.n_vis * 13.125 / n_cal
    buffer_size = stream.slots * slot_size
    # Processing operations come in a few flavours:
    # - average over time: need O(1) extra slots
    # - average over frequency: needs far less memory than the above
    # - compute flags per baseline: works on 16 baselines at a time.
    # In each case we arbitrarily allow for 4 times the result, per worker.
    # There is also a time- and channel-averaged version (down to 1024 channels)
    # of the HH and VV products for each scan. We allow a factor of 2 for
    # operations that work on it (which cancels the factor of 1/2 for only
    # having 2 of the 4 pol products). The scaling by n_cal is because there
    # are 1024 channels *per node* while vis.n_chans is over all nodes.
    extra = max(workers / stream.slots, min(16 * workers, vis.n_baselines) / vis.n_baselines) * 4
    extra += stream.max_scans * 1024 * n_cal / (stream.slots * vis.n_chans)

    # Extra memory allocation for tasks that deal with bandpass calibration
    # solutions in telescope state. The exact size of these depends on how
    # often bandpass calibrators are visited, so the scale factor is a
    # thumb-suck. The scale factors are
    # - 2 pols per antenna
    # - 8 bytes per value (complex64)
    # - 200 solutions
    # - 3: conservative estimate of bloat from text-based pickling
    telstate_extra = vis.n_chans * vis.n_pols * vis.n_antennas * 8 * 3 * 200

    group_config = {
        'buffer_maxsize': buffer_size,
        'max_scans': stream.max_scans,
        'workers': workers,
        'l0_name': vis.name,
        'servers': n_cal,
        'aiomonitor': True
    }
    group_config.update(stream.parameters)
    if isinstance(vis.baseline_correlation_products,
                  product_config.SimBaselineCorrelationProductsStream):
        group_config.update(clock_ratio=configuration.simulation.clock_ratio)

    # Virtual node which depends on the real cal nodes, so that other services
    # can declare dependencies on cal rather than individual nodes.
    cal_group = LogicalGroup(stream.name)
    g.add_node(cal_group, telstate_extra=telstate_extra,
               config=lambda task, resolver: group_config)
    src_multicast = find_node(g, 'multicast.' + vis.name)
    g.add_edge(cal_group, src_multicast, port='spead',
               depends_resolve=True, depends_init=True, depends_ready=True,
               config=lambda task, resolver, endpoint: {
                   'l0_spead': str(endpoint)
               })

    # Flags output
    flags_streams_base = []
    flags_multicasts = {}
    for flags_stream in flags_streams:
        flags_vis = flags_stream.vis
        cf = flags_vis.continuum_factor // vis.continuum_factor
        flags_streams_base.append({
            'name': flags_stream.name,
            'src_stream': flags_vis.name,
            'continuum_factor': cf,
            'rate_ratio': flags_stream.rate_ratio
        })

        flags_multicast = LogicalMulticast(flags_stream.name, n_cal)
        flags_multicasts[flags_stream] = flags_multicast
        g.add_node(flags_multicast)
        g.add_edge(flags_multicast, cal_group, depends_init=True, depends_ready=True)

    dask_prefix = '/gui/{0.subarray_product.subarray_product_id}/{0.name}/cal-diagnostics'
    for i in range(1, n_cal + 1):
        cal = SDPLogicalTask('{}.{}'.format(stream.name, i))
        cal.image = 'katsdpcal'
        cal.command = ['run_cal.py']
        cal.cpus = cpus
        cal.mem = buffer_size * (1 + extra) / 1024**2 + 512
        cal.volumes = [DATA_VOL]
        cal.interfaces = [scheduler.InterfaceRequest('sdp_10g')]
        # Note: these scale the fixed overheads too, so is not strictly accurate.
        cal.interfaces[0].bandwidth_in = vis.data_rate() / n_cal
        cal.interfaces[0].bandwidth_out = sum(
            flags_stream.data_rate() / n_cal
            for flags in flags_streams
        )
        cal.ports = ['port', 'dask_diagnostics', 'aiomonitor_port', 'aioconsole_port']
        cal.wait_ports = ['port']
        cal.gui_urls = [{
            'title': 'Cal diagnostics',
            'description': 'Dask diagnostics for {0.name}',
            'href': 'http://{0.host}:{0.ports[dask_diagnostics]}' + dask_prefix + '/status',
            'category': 'Plot'
        }]
        cal.transitions = CAPTURE_TRANSITIONS
        cal.final_state = CaptureBlockState.POSTPROCESSING

        def make_cal_config(task: SDPPhysicalTask,
                            resolver: 'product_controller.Resolver',
                            server_id: int = i) -> Dict[str, Any]:
            cal_config = {
                'l0_interface': task.interfaces['sdp_10g'].name,
                'server_id': server_id,
                'dask_diagnostics': (LOCALHOST if resolver.localhost else '',
                                     task.ports['dask_diagnostics']),
                'dask_prefix': dask_prefix.format(task),
                'flags_streams': copy.deepcopy(flags_streams_base)
            }
            for flags_stream in cal_config['flags_streams']:
                flags_stream['interface'] = task.interfaces['sdp_10g'].name
                flags_stream['endpoints'] = str(
                        task.flags_endpoints[flags_stream['name']]   # type: ignore
                )
            return cal_config

        g.add_node(cal, config=make_cal_config)
        # Connect to cal_group. See comments in _make_ingest for explanation.
        g.add_edge(cal_group, cal, depends_ready=True, depends_init=True)
        g.add_edge(cal, cal_group, depends_resources=True)
        g.add_edge(cal, src_multicast,
                   depends_resolve=True, depends_ready=True, depends_init=True)

        for flags_stream, flags_multicast in flags_multicasts.items():
            # A sneaky hack to capture the endpoint information for the flag
            # streams. This is used as a config= function, but instead of
            # returning config we just stash information in the task object
            # which is retrieved by make_cal_config.
            def add_flags_endpoint(task: SDPPhysicalTask,
                                   resolver: 'product_controller.Resolver',
                                   endpoint: Endpoint,
                                   name: str = flags_stream.name) -> Dict[str, Any]:
                if not hasattr(task, 'flags_endpoints'):
                    task.flags_endpoints = {}                # type: ignore
                task.flags_endpoints[name] = endpoint        # type: ignore
                return {}

            g.add_edge(cal, flags_multicast, port='spead', depends_resolve=True,
                       config=add_flags_endpoint)

    g.graph['archived_streams'].append(stream.name)
    return cal_group


def _writer_mem_mb(dump_size, obj_size, n_substreams, workers, buffer_dumps, max_accum_dumps):
    """Compute memory requirement (in MB) for vis_writer or flag_writer"""
    # Estimate the size of the memory pool. An extra item is added because
    # the value is copied when added to the rechunker, although this does
    # not actually come from the memory pool.
    heap_size = dump_size / n_substreams
    memory_pool = (3 + 4 * n_substreams) * heap_size
    # Estimate the size of the in-flight objects for the workers.
    write_queue = buffer_dumps * dump_size
    accum_buffers = max_accum_dumps * dump_size if max_accum_dumps > 1 else 0

    # Socket buffer allocated per endpoint, but it is bounded at 256MB by the
    # OS config.
    socket_buffers = min(256 * 1024**2, heap_size) * n_substreams

    # Double the memory allocation to be on the safe side. This gives some
    # headroom for page cache etc.
    return 2 * _mb(memory_pool + write_queue + accum_buffers + socket_buffers) + 512


def _writer_max_accum_dumps(stream: product_config.VisStream,
                            bytes_per_vis: int,
                            max_channels: Optional[int]) -> int:
    """Compute value of --obj-max-dumps for data writers.

    If `max_channels` is not ``None``, it indicates the maximum number of
    channels per chunk.
    """
    # Allow time accumulation up to 5 minutes (to bound data loss) or 32GB
    # (to bound memory usage).
    limit = min(300.0 / stream.int_time, 32 * 1024**3 / (stream.n_vis * bytes_per_vis))
    # Compute how many are needed to allow weights/flags to achieve the target
    # object size. The scaling by n_ingest_nodes is because this is also the
    # number of substreams, and katsdpdatawriter doesn't weld substreams.
    n_chans = stream.n_chans // stream.n_servers
    if max_channels is not None and max_channels < n_chans:
        n_chans = max_channels
    flag_size = stream.n_baselines * n_chans
    needed = defaults.WRITER_OBJECT_SIZE / flag_size
    # katsdpdatawriter only uses powers of two. While it would be legal to
    # pass a non-power-of-two as the max, we would be wasting memory.
    max_accum_dumps = 1
    while max_accum_dumps * 2 <= min(needed, limit):
        max_accum_dumps *= 2
    return max_accum_dumps


def _make_vis_writer(g: networkx.MultiDiGraph,
                     configuration: Configuration,
                     stream: product_config.VisStream,
                     s3_name: str,
                     local: bool,
                     prefix: Optional[str] = None,
                     max_channels: Optional[int] = None):
    output_name = prefix + '.' + stream.name if prefix is not None else stream.name
    g.graph['archived_streams'].append(output_name)
    vis_writer = SDPLogicalTask('vis_writer.' + output_name)
    vis_writer.image = 'katsdpdatawriter'
    vis_writer.command = ['vis_writer.py']
    # Don't yet have a good idea of real CPU usage. For now assume that 32
    # antennas, 32K channels requires two CPUs (one for capture, one for
    # writing) and scale from there, while capping at 3.
    vis_writer.cpus = min(3, 2 * stream.n_vis / _N32_32)

    workers = 4 if local else 50
    max_accum_dumps = _writer_max_accum_dumps(stream, BYTES_PER_VFW, max_channels)
    # Buffer enough data for 45 seconds. We've seen the disk system throw a fit
    # and hang for 30 seconds at a time, and this should allow us to ride that
    # out.
    buffer_dumps = max(max_accum_dumps, int(math.ceil(45.0 / stream.int_time)))
    src_multicast = find_node(g, 'multicast.' + stream.name)
    assert isinstance(src_multicast, LogicalMulticast)
    n_substreams = src_multicast.n_addresses

    # Double the memory allocation to be on the safe side. This gives some
    # headroom for page cache etc.
    vis_writer.mem = _writer_mem_mb(stream.size, defaults.WRITER_OBJECT_SIZE, n_substreams,
                                    workers, buffer_dumps, max_accum_dumps)
    vis_writer.ports = ['port', 'aiomonitor_port', 'aioconsole_port']
    vis_writer.wait_ports = ['port']
    vis_writer.interfaces = [scheduler.InterfaceRequest('sdp_10g')]
    vis_writer.interfaces[0].bandwidth_in = stream.data_rate()
    if local:
        vis_writer.volumes = [OBJ_DATA_VOL]
    else:
        vis_writer.interfaces[0].backwidth_out = stream.data_rate()
        # Creds are passed on the command-line so that they are redacted from telstate.
        vis_writer.command.extend([
            '--s3-access-key', '{resolver.s3_config[%s][write][access_key]}' % s3_name,
            '--s3-secret-key', '{resolver.s3_config[%s][write][secret_key]}' % s3_name
        ])
    vis_writer.transitions = CAPTURE_TRANSITIONS

    def make_vis_writer_config(task: SDPPhysicalTask,
                               resolver: 'product_controller.Resolver') -> Dict[str, Any]:
        conf = {
            'l0_name': stream.name,
            'l0_interface': task.interfaces['sdp_10g'].name,
            'obj_size_mb': defaults.WRITER_OBJECT_SIZE / 1e6,
            'obj_max_dumps': max_accum_dumps,
            'workers': workers,
            'buffer_dumps': buffer_dumps,
            's3_endpoint_url': resolver.s3_config[s3_name]['read']['url'],
            's3_expiry_days': resolver.s3_config[s3_name].get('expiry_days', None),
            'direct_write': True,
            'aiomonitor': True
        }
        if local:
            conf['npy_path'] = OBJ_DATA_VOL.container_path
        else:
            conf['s3_write_url'] = resolver.s3_config[s3_name]['write']['url']
        if prefix is not None:
            conf['new_name'] = output_name
        if max_channels is not None:
            conf['obj_max_channels'] = max_channels
        return conf

    g.add_node(vis_writer, config=make_vis_writer_config)
    g.add_edge(vis_writer, src_multicast, port='spead',
               depends_resolve=True, depends_init=True, depends_ready=True,
               config=lambda task, resolver, endpoint: {'l0_spead': str(endpoint)})
    return vis_writer


def _make_flag_writer(g: networkx.MultiDiGraph,
                      configuration: Configuration,
                      stream: product_config.FlagsStream,
                      s3_name: str,
                      local: bool,
                      prefix: Optional[str] = None,
                      max_channels: Optional[int] = None) -> scheduler.LogicalNode:
    output_name = prefix + '.' + stream.name if prefix is not None else stream.name
    g.graph['archived_streams'].append(output_name)
    flag_writer = SDPLogicalTask('flag_writer.' + output_name)
    flag_writer.image = 'katsdpdatawriter'
    flag_writer.command = ['flag_writer.py']

    flags_src = find_node(g, 'multicast.' + stream.name)
    assert isinstance(flags_src, LogicalMulticast)
    n_substreams = flags_src.n_addresses
    workers = 4
    max_accum_dumps = _writer_max_accum_dumps(stream.vis, BYTES_PER_FLAG, max_channels)
    # Buffer enough data for 45 seconds of real time. We've seen the disk
    # system throw a fit and hang for 30 seconds at a time, and this should
    # allow us to ride that out.
    buffer_dumps = max(max_accum_dumps, int(math.ceil(45.0 / stream.int_time * stream.rate_ratio)))

    # Don't yet have a good idea of real CPU usage. This formula is
    # copied from the vis writer.
    flag_writer.cpus = min(3, 2 * stream.n_vis / _N32_32)
    flag_writer.mem = _writer_mem_mb(stream.size, defaults.WRITER_OBJECT_SIZE, n_substreams,
                                     workers, buffer_dumps, max_accum_dumps)
    flag_writer.ports = ['port', 'aiomonitor_port', 'aioconsole_port']
    flag_writer.wait_ports = ['port']
    flag_writer.interfaces = [scheduler.InterfaceRequest('sdp_10g')]
    flag_writer.interfaces[0].bandwidth_in = stream.data_rate()
    if local:
        flag_writer.volumes = [OBJ_DATA_VOL]
    else:
        flag_writer.interfaces[0].bandwidth_out = flag_writer.interfaces[0].bandwidth_in
        # Creds are passed on the command-line so that they are redacted from telstate.
        flag_writer.command.extend([
            '--s3-access-key', '{resolver.s3_config[%s][write][access_key]}' % s3_name,
            '--s3-secret-key', '{resolver.s3_config[%s][write][secret_key]}' % s3_name
        ])
    flag_writer.final_state = CaptureBlockState.POSTPROCESSING

    # Capture init / done are used to track progress of completing flags
    # for a specified capture block id - the writer itself is free running
    flag_writer.transitions = {
        CaptureBlockState.CAPTURING: [
            KatcpTransition('capture-init', '{capture_block_id}', timeout=30)
        ],
        CaptureBlockState.POSTPROCESSING: [
            KatcpTransition('capture-done', '{capture_block_id}', timeout=60)
        ]
    }

    def make_flag_writer_config(task: SDPPhysicalTask,
                                resolver: 'product_controller.Resolver') -> Dict[str, Any]:
        conf = {
            'flags_name': stream.name,
            'flags_interface': task.interfaces['sdp_10g'].name,
            'obj_size_mb': defaults.WRITER_OBJECT_SIZE / 1e6,
            'obj_max_dumps': max_accum_dumps,
            'workers': workers,
            'buffer_dumps': buffer_dumps,
            's3_endpoint_url': resolver.s3_config[s3_name]['read']['url'],
            's3_expiry_days': resolver.s3_config[s3_name].get('expiry_days', None),
            'direct_write': True,
            'aiomonitor': True
        }
        if local:
            conf['npy_path'] = OBJ_DATA_VOL.container_path
        else:
            conf['s3_write_url'] = resolver.s3_config[s3_name]['write']['url']
        if prefix is not None:
            conf['new_name'] = output_name
            conf['rename_src'] = {stream.vis.name: prefix + '.' + stream.vis.name}
        if max_channels is not None:
            conf['obj_max_channels'] = max_channels
        return conf

    g.add_node(flag_writer, config=make_flag_writer_config)
    g.add_edge(flag_writer, flags_src, port='spead',
               depends_resolve=True, depends_init=True, depends_ready=True,
               config=lambda task, resolver, endpoint: {'flags_spead': str(endpoint)})
    return flag_writer


def _make_imager_writers(g: networkx.MultiDiGraph,
                         configuration: Configuration,
                         s3_name: str,
                         stream: product_config.ImageStream,
                         max_channels: Optional[int] = None) -> None:
    """Make vis and flag writers for an imager output"""
    _make_vis_writer(g, configuration, stream.vis, s3_name=s3_name,
                     local=False, prefix=stream.name, max_channels=max_channels)
    _make_flag_writer(g, configuration, stream.flags, s3_name=s3_name,
                      local=False, prefix=stream.name, max_channels=max_channels)


def _make_beamformer_engineering_pol(
        g: networkx.MultiDiGraph,
        configuration: Configuration,
        stream: Optional[product_config.BeamformerEngineeringStream],
        src_stream: product_config.TiedArrayChannelisedVoltageStreamBase,
        node_name: str,
        ram: bool,
        idx: int) -> SDPLogicalTask:
    """Generate node for a single polarisation of beamformer engineering output.

    This handles two cases: either it is a capture to file, associated with a
    particular output in the config dict; or it is for the purpose of
    computing the signal display statistics, in which case it is associated with
    an input but no specific output.

    Parameters
    ----------
    g
        Graph under construction.
    configuration
        Product configuration.
    stream
        The beamformer engineering stream, if applicable. If ``None``, this is
        for signal displays.
    src_stream
        The tied-array-channelised-voltage stream
    node_name
        Name to use for the logical node
    ram
        Whether this node is for writing to ramdisk (ignored if `stream` is ``None``)
    idx
        Number of this source within the output (ignored if `stream` is ``None``)
    develop
        Whether this is a develop-mode config
    """
    timeplot = stream is None
    src_multicast = find_node(g, 'multicast.' + src_stream.name)
    assert isinstance(src_multicast, LogicalMulticast)

    bf_ingest = SDPLogicalTask(node_name)
    bf_ingest.image = 'katsdpbfingest'
    bf_ingest.command = ['schedrr', 'bf_ingest.py']
    bf_ingest.cpus = 2
    bf_ingest.cores = ['disk', 'network']
    bf_ingest.capabilities.append('SYS_NICE')
    if timeplot or not ram:
        # Actual usage is about 600MB, more-or-less independent of the
        # parameters.
        bf_ingest.mem = 1024
    else:
        # When writing to tmpfs, the file is accounted as memory to our
        # process, so we need more memory allocation than there is
        # space in the ramdisk. This is only used for lab testing, so
        # we just hardcode a number.
        bf_ingest.mem = 220 * 1024
    # In general we want it on the same interface as the NIC, because
    # otherwise there is a tendency to drop packets. But for ramdisk capture
    # this won't cut it because the machine for this is dual-socket and we
    # can't have affinity to both the (single) NIC and to both memory
    # regions.
    bf_ingest.interfaces = [
        scheduler.InterfaceRequest('cbf',
                                   infiniband=not configuration.options.develop,
                                   affinity=timeplot or not ram)
    ]
    # XXX Even when there is enough network bandwidth, sharing a node with correlator
    # ingest seems to cause lots of dropped packets for both. Just force the
    # data rate up to 20Gb/s to prevent that sharing (two pols then use all 40Gb/s).
    bf_ingest.interfaces[0].bandwidth_in = max(src_stream.data_rate(), 20e9)
    if timeplot:
        bf_ingest.interfaces.append(scheduler.InterfaceRequest('sdp_10g'))
        bf_ingest.interfaces[-1].bandwidth_out = _beamformer_timeplot_data_rate(src_stream)
    else:
        volume_name = 'bf_ram{}' if ram else 'bf_ssd{}'
        bf_ingest.volumes = [
            scheduler.VolumeRequest(volume_name.format(idx), '/data', 'RW', affinity=ram)]
    bf_ingest.ports = ['port', 'aiomonitor_port', 'aioconsole_port']
    bf_ingest.wait_ports = ['port']
    bf_ingest.transitions = CAPTURE_TRANSITIONS

    def make_beamformer_engineering_pol_config(
            task: SDPPhysicalTask,
            resolver: 'product_controller.Resolver') -> Dict[str, Any]:
        config = {
            'affinity': [task.cores['disk'], task.cores['network']],
            'interface': task.interfaces['cbf'].name,
            'ibv': not configuration.options.develop,
            'stream_name': src_stream.name,
            'aiomonitor': True
        }
        if stream is None:
            config.update({
                'stats_interface': task.interfaces['sdp_10g'].name,
                'stats_int_time': 1.0
            })
        else:
            config.update({
                'file_base': '/data',
                'direct_io': not ram,       # Can't use O_DIRECT on tmpfs
                'channels': '{}:{}'.format(*stream.output_channels)
            })
        return config

    g.add_node(bf_ingest, config=make_beamformer_engineering_pol_config)
    g.add_edge(bf_ingest, src_multicast, port='spead',
               depends_resolve=True, depends_init=True, depends_ready=True,
               config=lambda task, resolver, endpoint: {'cbf_spead': str(endpoint)})
    if timeplot:
        stats_multicast = LogicalMulticast('timeplot.{}'.format(src_stream.name), 1)
        g.add_edge(bf_ingest, stats_multicast, port='spead',
                   depends_resolve=True,
                   config=lambda task, resolver, endpoint: {'stats': str(endpoint)})
        g.add_edge(stats_multicast, bf_ingest, depends_init=True, depends_ready=True)
    return bf_ingest


def _make_beamformer_engineering(
        g: networkx.MultiDiGraph,
        configuration: Configuration,
        stream: product_config.BeamformerEngineeringStream) -> Sequence[scheduler.LogicalTask]:
    """Generate nodes for beamformer engineering output.

    If `timeplot` is true, it generates services that only send data to
    timeplot servers, without capturing the data. In this case `name` may
    refer to an ``sdp.beamformer`` rather than an
    ``sdp.beamformer_engineering`` stream.
    """
    ram = stream.store == 'ram'
    nodes = []
    for i, src in enumerate(stream.tied_array_channelised_voltage):
        nodes.append(_make_beamformer_engineering_pol(
            g, configuration, stream, src,
            'bf_ingest.{}.{}'.format(stream.name, i + 1), ram, i))
    return nodes


def build_logical_graph(configuration: Configuration,
                        config_dict: dict) -> networkx.MultiDiGraph:
    # We mutate the configuration to align output channels to requirements.
    configuration = copy.deepcopy(configuration)

    # Note: a few lambdas in this function have default arguments e.g.
    # stream=stream. This is needed because capturing a loop-local variable in
    # a lambda captures only the final value of the variable, not the value it
    # had in the loop iteration where the lambda occurred.

    archived_streams: List[str] = []
    # Immutable keys to add to telstate on startup. There is no telstate yet
    # on which to call telstate.join, so nested keys must be expressed as
    # tuples which are joined later.
    init_telstate: Dict[Union[str, Tuple[str, ...]], Any] = {
        'sdp_archived_streams': archived_streams,
        'sdp_config': config_dict
    }

    # Static sensors that are created for individual streams and managed by the
    # product controller.
    static_sensors = SensorSet()

    g = networkx.MultiDiGraph(
        archived_streams=archived_streams,  # For access as g.graph['archived_streams']
        init_telstate=init_telstate,        # ditto
        config=lambda resolver: ({'host': LOCALHOST} if resolver.localhost else {}),
        static_sensors=static_sensors
    )

    # telstate node
    telstate = _make_telstate(g, configuration)

    # Add SPEAD endpoints to the graph.
    input_multicast = []
    for stream in configuration.streams:
        if isinstance(stream, product_config.CbfStream):
            url = stream.url
            if url.scheme == 'spead':
                node = LogicalMulticast(stream.name, endpoint=Endpoint(url.host, url.port))
                g.add_node(node)
                input_multicast.append(node)

    # cam2telstate node (optional: if we're simulating, we don't need it)
    cam2telstate: Optional[scheduler.LogicalNode] = None
    cam_http = configuration.by_class(product_config.CamHttpStream)
    if cam_http:
        cam2telstate = _make_cam2telstate(g, configuration, cam_http[0])
        for node in input_multicast:
            g.add_edge(node, cam2telstate, depends_ready=True)

    # meta_writer node
    meta_writer = _make_meta_writer(g, configuration)

    # Simulators
    def dsim_key(stream: product_config.SimDigRawAntennaVoltageStream) -> Tuple[str, float]:
        """Key for dsim streams that should be run in the same process."""
        return (stream.antenna.name, stream.adc_sample_rate)

    sync_time = int(time.time())
    for _, streams in itertools.groupby(
            sorted(
                configuration.by_class(product_config.SimDigRawAntennaVoltageStream),
                key=dsim_key
            ),
            key=dsim_key):
        _make_dsim(g, configuration, streams, sync_time)
    for stream in configuration.by_class(product_config.SimBaselineCorrelationProductsStream):
        _make_cbf_simulator(g, configuration, stream)
    for stream in configuration.by_class(product_config.SimTiedArrayChannelisedVoltageStream):
        _make_cbf_simulator(g, configuration, stream)

    # Correlator
    for stream in configuration.by_class(product_config.GpucbfAntennaChannelisedVoltageStream):
        _make_fgpu(g, configuration, stream, sync_time)
    for stream in configuration.by_class(product_config.GpucbfBaselineCorrelationProductsStream):
        _make_xbgpu(g, configuration, stream)

    # Pair up spectral and continuum L0 outputs
    l0_done = set()
    for stream in configuration.by_class(product_config.VisStream):
        if stream.continuum_factor == 1:
            for stream2 in configuration.by_class(product_config.VisStream):
                if (stream2 not in l0_done and stream2.continuum_factor > 1
                        and stream2.compatible(stream)):
                    _adjust_ingest_output_channels([stream, stream2])
                    _make_ingest(g, configuration, stream, stream2)
                    _make_timeplot_correlator(g, configuration, stream)
                    l0_done.add(stream)
                    l0_done.add(stream2)
                    break

    l0_spectral_only = False
    l0_continuum_only = False
    for stream in set(configuration.by_class(product_config.VisStream)) - l0_done:
        is_spectral = stream.continuum_factor == 1
        if is_spectral:
            l0_spectral_only = True
        else:
            l0_continuum_only = True
        _adjust_ingest_output_channels([stream])
        if is_spectral:
            _make_ingest(g, configuration, stream, None)
            _make_timeplot_correlator(g, configuration, stream)
        else:
            _make_ingest(g, configuration, None, stream)
    if l0_continuum_only and l0_spectral_only:
        logger.warning('Both continuum-only and spectral-only L0 streams found - '
                       'perhaps they were intended to be matched?')

    for stream in configuration.by_class(product_config.VisStream):
        if stream.archive:
            _make_vis_writer(g, configuration, stream, 'archive', local=True)

    for stream in configuration.by_class(product_config.CalStream):
        # Check for all corresponding flags outputs
        flags = []
        for flags_stream in configuration.by_class(product_config.FlagsStream):
            if flags_stream.cal is stream:
                flags.append(flags_stream)
        _make_cal(g, configuration, stream, flags)
        for flags_stream in flags:
            if flags_stream.archive:
                _make_flag_writer(g, configuration, flags_stream, 'archive', local=True)

    for stream in configuration.by_class(product_config.BeamformerEngineeringStream):
        _make_beamformer_engineering(g, configuration, stream)

    # Collect all tied-array-channelised-voltage streams and make signal displays for them
    for stream in configuration.by_class(product_config.TiedArrayChannelisedVoltageStream):
        _make_timeplot_beamformer(g, configuration, stream)
    for stream in configuration.by_class(product_config.SimTiedArrayChannelisedVoltageStream):
        _make_timeplot_beamformer(g, configuration, stream)

    for stream in configuration.by_class(product_config.ContinuumImageStream):
        _make_imager_writers(g, configuration, 'continuum', stream)
    for stream in configuration.by_class(product_config.SpectralImageStream):
        _make_imager_writers(g, configuration, 'spectral', stream,
                             defaults.SPECTRAL_OBJECT_CHANNELS)
    # Imagers are mostly handled in build_postprocess_logical_graph, but we create
    # capture block-independent metadata here.
    image_classes: List[Type[product_config.Stream]] = [
        product_config.ContinuumImageStream,
        product_config.SpectralImageStream
    ]
    for cls_ in image_classes:
        for stream in configuration.by_class(cls_):
            archived_streams.append(stream.name)
            init_telstate[(stream.name, 'src_streams')] = [s.name for s in stream.src_streams]
            init_telstate[(stream.name, 'stream_type')] = stream.stream_type

    # Count large allocations in telstate, which affects memory usage of
    # telstate itself and any tasks that dump the contents of telstate.
    telstate_extra = 0
    for _node, data in g.nodes(True):
        telstate_extra += data.get('telstate_extra', 0)
    seen = set()
    for node in g:
        if isinstance(node, SDPLogicalTask):
            assert node.name not in seen, "{} appears twice in graph".format(node.name)
            seen.add(node.name)
            assert node.image in IMAGES, "{} missing from IMAGES".format(node.image)
            # Connect every task to telstate
            if node is not telstate:
                if node.pass_telstate:
                    node.command.extend([
                        '--telstate', '{endpoints[telstate_telstate]}',
                        '--name', node.name])
                node.wrapper = configuration.options.wrapper
                g.add_edge(node, telstate, port='telstate',
                           depends_ready=True, depends_kill=True)
            # Make sure meta_writer is the last task to be handled in capture-done
            if node is not meta_writer:
                g.add_edge(meta_writer, node, depends_init=True)
            # Increase memory allocation where it depends on telstate content
            if node is telstate or node is meta_writer:
                node.mem += _mb(telstate_extra)
            # MESOS-7197 causes the master to crash if we ask for too little of
            # a resource. Enforce some minima.
            node.cpus = max(node.cpus, 0.01)
            for request in node.gpus:
                request.compute = max(request.compute, 0.01)
            # Bandwidths are typically large values. If they get large enough
            # then MESOS-8129 can bite (although this has only happened due to
            # misconfiguration). We don't need sub-bps precision, so just round
            # things off, which mitigates the problem.
            for request in node.interfaces:
                request.bandwidth_in = round(request.bandwidth_in)
                request.bandwidth_out = round(request.bandwidth_out)
            # Apply host overrides
            force_host: Optional[str] = None
            try:
                service_override = configuration.options.service_overrides[node.name]
                force_host = service_override.host
            except KeyError:
                pass
            if force_host is not None:
                node.host = force_host
    return g


def _continuum_imager_cpus(configuration: Configuration) -> int:
    return 24 if not configuration.options.develop else 2


def _spectral_imager_cpus(configuration: Configuration) -> int:
    # Fairly arbitrary number, based on looking at typical usage during a run.
    # In practice the number of spectral imagers per box is limited by GPUs,
    # so the value doesn't make a huge difference.
    return 3 if not configuration.options.develop else 1


def _stream_url(capture_block_id: str, stream_name: str) -> str:
    url = 'redis://{endpoints[telstate_telstate]}/'
    url += '?capture_block_id={}'.format(escape_format(urllib.parse.quote_plus(capture_block_id)))
    url += '&stream_name={}'.format(escape_format(urllib.parse.quote_plus(stream_name)))
    return url


def _sky_model_url(data_url: str, continuum_name: str, target: katpoint.Target) -> str:
    # data_url must have been returned by stream_url
    url = data_url
    url += '&continuum={}'.format(escape_format(urllib.parse.quote_plus(continuum_name)))
    url += '&target={}'.format(escape_format(urllib.parse.quote_plus(target.description)))
    url += '&format=katdal'
    return url


class TargetMapper:
    """Assign normalised names to targets.

    Each target passed to :meth:`__call__` is given a unique name containing
    only alphanumeric characters, dashes and underscores. Passing the same
    target will return the same name.

    This class is not thread-safe.
    """

    def __init__(self) -> None:
        self._cache: Dict[katpoint.Target, str] = {}
        self._used: Set[str] = set()

    def __call__(self, target: katpoint.Target) -> str:
        if target in self._cache:
            return self._cache[target]
        name = re.sub(r'[^-A-Za-z0-9_]', '_', target.name)
        if name in self._used:
            i = 1
            while '{}_{}'.format(name, i) in self._used:
                i += 1
            name = '{}_{}'.format(name, i)
        self._used.add(name)
        self._cache[target] = name
        return name


def _get_targets(configuration: Configuration,
                 capture_block_id: str,
                 stream: product_config.ImageStream,
                 telstate_endpoint: str) -> \
        Tuple[Sequence[Tuple[katpoint.Target, float]], katdal.DataSet]:
    """Identify all the targets to image.

    Parameter
    ---------
    configuration
        Configuration object
    capture_block_id
        Capture block ID
    stream
        The ``sdp.continuum_image`` or ``sdp.spectral_image`` stream
    telstate
        Root view of the telescope state
    min_time
        Skip targets that don't have at least this much observation time (in seconds).

    Returns
    -------
    targets
        Each key is the unique normalised target name, and the value is the
        target and the observation time on the target.
    data_set
        A katdal data set corresponding to the arguments.
    """
    l0_stream = stream.name + '.' + stream.vis.name
    data_set = katdal.open(
        f'redis://{telstate_endpoint}',
        capture_block_id=capture_block_id,
        stream_name=l0_stream,
        chunk_store=None
    )
    tracking = data_set.sensor.get('Observation/scan_state') == 'track'
    target_sensor = data_set.sensor.get('Observation/target_index')
    targets = []
    for i, target in enumerate(data_set.catalogue):
        if target.body_type != 'radec' or 'target' not in target.tags:
            continue
        observed = tracking & (target_sensor == i)
        obs_time = np.sum(observed) * data_set.dump_period
        if obs_time >= stream.min_time:
            targets.append((target, obs_time))
        else:
            logger.info('Skipping target %s: observed for %.1f seconds, threshold is %.1f',
                        target.name, obs_time, stream.min_time)
    return targets, data_set


def _render_continuum_parameters(parameters: Dict[str, Any]) -> str:
    """Turn a dictionary into a sequence of Python assignment statements.

    The keys must be valid Python identifiers.
    """
    return '; '.join('{}={!r}'.format(key, value) for key, value in parameters.items())


async def _make_continuum_imager(g: networkx.MultiDiGraph,
                                 configuration: Configuration,
                                 capture_block_id: str,
                                 stream: product_config.ContinuumImageStream,
                                 telstate: katsdptelstate.aio.TelescopeState,
                                 telstate_endpoint: str,
                                 target_mapper: TargetMapper) -> None:
    l0_stream = stream.name + '.' + stream.vis.name
    data_url = _stream_url(capture_block_id, l0_stream)
    cpus = _continuum_imager_cpus(configuration)
    targets = _get_targets(configuration, capture_block_id, stream, telstate_endpoint)[0]

    for target, obs_time in targets:
        target_name = target_mapper(target)
        imager = SDPLogicalTask(f'continuum_image.{stream.name}.{target_name}')
        imager.cpus = cpus
        # These resources are very rough estimates
        imager.mem = 50000 if not configuration.options.develop else 8000
        imager.disk = _mb(1000 * stream.vis.size + 1000)
        imager.max_run_time = 86400     # 24 hours
        imager.volumes = [DATA_VOL]
        imager.gpus = [scheduler.GPURequest()]
        # Just use a whole GPU - no benefit in time-sharing for batch tasks (unless
        # it can help improve parallelism). There is no memory enforcement and I
        # have no idea how much would be needed, so don't bother reserving memory.
        imager.gpus[0].compute = 1.0
        imager.image = 'katsdpcontim'
        mfimage_parameters = dict(nThreads=cpus, **stream.mfimage_parameters)
        format_args = [         # Args to pass through str.format
            'run-and-cleanup', '/mnt/mesos/sandbox/{capture_block_id}_aipsdisk', '--',
            'continuum_pipeline.py',
            '--telstate', '{endpoints[telstate_telstate]}',
            '--access-key', '{resolver.s3_config[continuum][read][access_key]}',
            '--secret-key', '{resolver.s3_config[continuum][read][secret_key]}'
        ]
        no_format_args = [      # Args to protect from str.format
            '--select', f'scans="track"; corrprods="cross"; targets=[{target.description!r}]',
            '--capture-block-id', capture_block_id,
            '--output-id', stream.name,
            '--telstate-id', telstate.join(stream.name, target_name),
            '--outputdir', DATA_VOL.container_path,
            '--mfimage', _render_continuum_parameters(mfimage_parameters),
            '-w', '/mnt/mesos/sandbox',
        ]
        if stream.uvblavg_parameters:
            no_format_args.extend([
                '--uvblavg', _render_continuum_parameters(stream.uvblavg_parameters)
            ])
        imager.command = format_args + [escape_format(arg) for arg in no_format_args] + [data_url]
        imager.katsdpservices_config = False
        imager.metadata_katcp_sensors = False
        imager.batch_data_time = obs_time
        g.add_node(imager)

    if not targets:
        logger.info('No continuum imager targets found for %s', capture_block_id)
    else:
        logger.info('Continuum imager targets for %s: %s', capture_block_id,
                    ', '.join(target.name for target, _ in targets))
    view = telstate.view(telstate.join(capture_block_id, stream.name))
    await view.set('targets', {target.description: target_mapper(target) for target, _ in targets})


async def _make_spectral_imager(g: networkx.MultiDiGraph,
                                configuration: Configuration,
                                capture_block_id: str,
                                stream: product_config.SpectralImageStream,
                                telstate: katsdptelstate.aio.TelescopeState,
                                telstate_endpoint: str,
                                target_mapper: TargetMapper) -> \
        Tuple[str, Sequence[scheduler.LogicalNode]]:
    dump_bytes = stream.vis.n_baselines * defaults.SPECTRAL_OBJECT_CHANNELS * BYTES_PER_VFW_SPECTRAL
    data_url = _stream_url(capture_block_id, stream.name + '.' + stream.vis.name)
    targets, data_set = _get_targets(configuration, capture_block_id, stream, telstate_endpoint)
    band = data_set.spectral_windows[data_set.spw].band
    channel_freqs = data_set.channel_freqs * u.Hz
    del data_set    # Allow Python to recover the memory

    async with katsdpmodels.fetch.aiohttp.TelescopeStateFetcher(telstate) as fetcher:
        rfi_mask = await fetcher.get('model_rfi_mask_fixed', RFIMask)
        max_baseline = rfi_mask.max_baseline_length(channel_freqs)
        channel_mask = max_baseline > 0 * u.m
        acv = stream.vis.baseline_correlation_products.antenna_channelised_voltage
        telstate_acv = telstate.view(acv.name)
        band_mask = await fetcher.get('model_band_mask_fixed', BandMask, telstate=telstate_acv)
        channel_mask |= band_mask.is_masked(
            SpectralWindow(acv.bandwidth * u.Hz, acv.centre_frequency * u.Hz),
            channel_freqs
        )

    nodes = []
    for target, obs_time in targets:
        for i in range(0, stream.vis.n_chans, defaults.SPECTRAL_OBJECT_CHANNELS):
            first_channel = max(i, stream.output_channels[0])
            last_channel = min(i + defaults.SPECTRAL_OBJECT_CHANNELS,
                               stream.vis.n_chans,
                               stream.output_channels[1])
            if first_channel >= last_channel:
                continue
            if np.all(channel_mask[first_channel:last_channel]):
                continue

            target_name = target_mapper(target)
            continuum_task: Optional[scheduler.LogicalNode] = None
            if stream.continuum is not None:
                continuum_name = stream.continuum.name + '.' + target_name
                try:
                    continuum_task = find_node(g, 'continuum_image.' + continuum_name)
                except KeyError:
                    logger.warning('Skipping %s for %s because it was not found for %s',
                                   target.name, stream.name, continuum_name,
                                   extra=dict(capture_block_id=capture_block_id))
                    continue

            imager = SDPLogicalTask('spectral_image.{}.{:05}-{:05}.{}'.format(
                stream.name, first_channel, last_channel, target_name))
            imager.cpus = _spectral_imager_cpus(configuration)
            # TODO: these resources are very rough estimates. The disk
            # estimate is conservative since it assumes no compression.
            dumps = int(round(obs_time / stream.vis.int_time))
            # 8 GB is usually enough, but there seem to be some rare cases
            # where memory usage keeps going up.
            imager.mem = 12 * 1024
            imager.disk = _mb(dump_bytes * dumps) + 1024
            imager.max_run_time = 6 * 3600     # 6 hours
            imager.volumes = [DATA_VOL]
            imager.gpus = [scheduler.GPURequest()]
            # Actual GPU utilisation is fairly low overall, and performance
            # could be improved by running two (or more) per GPU. However, the
            # imaging machines also run Ceph, and too many imagers can starve
            # Ceph of resources (with catastrophic consequences e.g. see
            # SPR1-904). Requesting a whole GPU is a quick-n-dirty way to limit
            # the number of imager tasks running.
            imager.gpus[0].compute = 1.0
            # There is no memory enforcement, so this doesn't have a lot of
            # padding.
            imager.gpus[0].memory = 3.0
            imager.image = 'katsdpimager'
            imager.command = [
                'run-and-cleanup', '--create', '--tmp', '/mnt/mesos/sandbox/tmp', '--',
                'imager-mkat-pipeline.py',
                '-i', escape_format('target={}'.format(target.description)),
                '-i', 'access-key={resolver.s3_config[spectral][read][access_key]}',
                '-i', 'secret-key={resolver.s3_config[spectral][read][secret_key]}',
                '-i', 'rfi-mask=fixed',
                '--stokes', 'I',
                '--start-channel', str(first_channel),
                '--stop-channel', str(last_channel),
                '--major', '5',
                '--weight-type', 'robust',
                '--channel-batch', str(defaults.SPECTRAL_OBJECT_CHANNELS),
                data_url,
                escape_format(DATA_VOL.container_path),
                escape_format('{}_{}_{}'.format(capture_block_id, stream.name, target_name)),
                escape_format(stream.name)
            ]
            if stream.continuum is not None:
                sky_model_url = _sky_model_url(data_url, stream.continuum.name, target)
                imager.command += ['--subtract', sky_model_url]
            if band in {'L', 'UHF'}:      # Models are not available for other bands yet
                imager.command += ['--primary-beam', 'meerkat']
            for key, value in stream.parameters.items():
                imager.command += [f'--{key}'.replace('_', '-'), escape_format(str(value))]

            imager.katsdpservices_config = False
            imager.metadata_katcp_sensors = False
            imager.batch_data_time = obs_time
            g.add_node(imager)
            nodes.append(imager)
            if continuum_task is not None:
                g.add_edge(imager, continuum_task, depends_finished=True)
    if not targets:
        logger.info('No spectral imager targets found for %s', capture_block_id)
    else:
        logger.info('Spectral imager targets for %s: %s', capture_block_id,
                    ', '.join(target.name for target, _ in targets))
    view = telstate.view(telstate.join(capture_block_id, stream.name))
    await view.set('targets', {target.description: target_mapper(target) for target, _ in targets})
    await view.set('output_channels', [
        channel for channel in range(stream.output_channels[0], stream.output_channels[1])
        if not channel_mask[channel]
    ])
    return data_url, nodes


def _make_spectral_imager_report(
        g: networkx.MultiDiGraph,
        configuration: Configuration,
        capture_block_id: str,
        stream: product_config.SpectralImageStream,
        data_url: str,
        spectral_nodes: Sequence[scheduler.LogicalNode]) -> scheduler.LogicalNode:
    report = SDPLogicalTask(f'spectral_image_report.{stream.name}')
    report.cpus = 1.0
    # Memory is a guess - but since we don't open the chunk store it should be lightweight
    report.mem = 4 * 1024
    report.volumes = [DATA_VOL]
    report.image = 'katsdpimager'
    report.katsdpservices_config = False
    report.metadata_katcp_sensors = False
    report.command = [
        'imager-mkat-report.py',
        data_url,
        escape_format(DATA_VOL.container_path),
        escape_format(f'{capture_block_id}_{stream.name}'),
        escape_format(stream.name)
    ]
    g.add_node(report)
    for node in spectral_nodes:
        g.add_edge(report, node, depends_finished=True, depends_finished_critical=False)
    return report


async def build_postprocess_logical_graph(
        configuration: Configuration,
        capture_block_id: str,
        telstate: katsdptelstate.aio.TelescopeState,
        telstate_endpoint: str) -> networkx.MultiDiGraph:
    g = networkx.MultiDiGraph()
    telstate_node = scheduler.LogicalExternal('telstate')
    g.add_node(telstate_node)

    target_mapper = TargetMapper()

    for cstream in configuration.by_class(product_config.ContinuumImageStream):
        await _make_continuum_imager(g, configuration, capture_block_id, cstream,
                                     telstate, telstate_endpoint, target_mapper)

    # Note: this must only be run after all the sdp.continuum_image nodes have
    # been created, because spectral imager nodes depend on continuum imager
    # nodes.
    for sstream in configuration.by_class(product_config.SpectralImageStream):
        data_url, nodes = await _make_spectral_imager(g, configuration, capture_block_id, sstream,
                                                      telstate, telstate_endpoint, target_mapper)
        if nodes:
            _make_spectral_imager_report(g, configuration, capture_block_id, sstream,
                                         data_url, nodes)

    seen = set()
    for node in g:
        if isinstance(node, SDPLogicalTask):
            # TODO: most of this code is shared by _build_logical_graph
            assert node.name not in seen, "{} appears twice in graph".format(node.name)
            seen.add(node.name)
            assert node.image in IMAGES, "{} missing from IMAGES".format(node.image)
            # Connect every task to telstate
            g.add_edge(node, telstate_node, port='telstate',
                       depends_ready=True, depends_kill=True)

    return g<|MERGE_RESOLUTION|>--- conflicted
+++ resolved
@@ -15,11 +15,7 @@
 import numpy as np
 import astropy.units as u
 
-<<<<<<< HEAD
-from aiokatcp import Sensor
-=======
-from aiokatcp.sensor import Sensor, SensorSet
->>>>>>> 12b74b1d
+from aiokatcp import Sensor, SensorSet
 import katdal
 import katdal.datasources
 import katpoint
