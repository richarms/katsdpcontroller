--- conflicted
+++ resolved
@@ -940,10 +940,9 @@
 
         try:
             self._conf_future = trollius.ensure_future(self._async_data_product_configure(
-                req, req_msg, subarray_product_id, "0", None, None, None, None, None), self.loop)
+                req, req_msg, subarray_product_id, "0", None, None, None, None), self.loop)
              # start with a deconfigure
 
-<<<<<<< HEAD
             logger.info("Deconfiguring {} as part of a reconfigure request".format(subarray_product_id))
             try:
                 yield to_tornado_future(self._conf_future, loop=self.loop)
@@ -966,25 +965,15 @@
             self._conf_future = None
 
     @async_request
-    @request(Str(optional=True),Str(optional=True),Int(min=1,max=65535,optional=True),Float(optional=True),Int(min=0,max=16384,optional=True),Str(optional=True),Str(optional=True),include_msg=True)
+    @request(Str(optional=True),Str(optional=True),Int(min=1,max=65535,optional=True),Float(optional=True),Int(min=0,max=16384,optional=True),Str(optional=True),include_msg=True)
     @return_reply(Str())
     @gen.coroutine
-    def request_data_product_configure(self, req, req_msg, subarray_product_id, antennas, n_channels, dump_rate, n_beams, stream_sources, deprecated_cam_source):
-        """Configure a SDP subarray product instance.
-
-        A subarray product instance is comprised of a telescope state, a collection of
-        containers running required SDP services, and a networking configuration
-        appropriate for the required data movement.
-=======
-    @request(Str(optional=True),Str(optional=True),Int(min=1,max=65535,optional=True),Float(optional=True),Int(min=0,max=16384,optional=True),Str(optional=True),include_msg=True)
-    @return_reply(Str())
     def request_data_product_configure(self, req, req_msg, subarray_product_id, antennas, n_channels, dump_rate, n_beams, stream_sources):
         """Configure a SDP subarray product instance.
 
         A subarray product instance is comprised of a telescope state, a
         collection of containers running required SDP services, and a
         networking configuration appropriate for the required data movement.
->>>>>>> 596bbbd3
 
         On configuring a new product, several steps occur:
          * Build initial static configuration. Includes elements such as IP
@@ -1013,20 +1002,9 @@
             Number of beams in the subarray product
             (0 = Correlator output, 1+ = Beamformer)
         stream_sources: string
-<<<<<<< HEAD
-            Either:
-              DEPRECATED: A specification of the multicast/unicast sources from which to receive the CBF spead stream in the form <ip>[+<count>]:<port>
-            Or:
-              A comma-separated list of stream identifiers in the form <stream_name>:<ip>[+<count>]:<port>
-              These are used directly by the graph to configure the SDP system and thus rely on the stream_name as a key
-        deprecated_cam_source : string
-            DEPRECATED (only used when stream_source is in DEPRECATED use):
-              A specification of the multicast/unicast sources from which to receive the CAM spead stream in the form <ip>[+<count>]:<port>
-=======
             A JSON dict of the form {<type>: {<name>: <url>, ...}, ...}
             These stream specifiers are used directly by the graph to configure
             the SDP system and thus rely on the stream_name as a key
->>>>>>> 596bbbd3
 
         Returns
         -------
@@ -1058,11 +1036,10 @@
             req.inform("Starting configuration of new product {}. This may take a few minutes...".format(subarray_product_id))
 
          # we are only going to allow a single conf/deconf at a time
-<<<<<<< HEAD
         self._conf_future = trollius.ensure_future(
             self._async_data_product_configure(
                 req, req_msg, subarray_product_id, antennas, n_channels, dump_rate,
-                n_beams, stream_sources, deprecated_cam_source), loop=self.loop)
+                n_beams, stream_sources), loop=self.loop)
          # store our calling context for later use in the reconfigure command
 
         try:
@@ -1076,49 +1053,7 @@
             self._conf_future = None
 
     @trollius.coroutine
-    def _async_data_product_configure(self, req, req_msg, subarray_product_id, antennas, n_channels, dump_rate, n_beams, stream_sources, deprecated_cam_source):
-=======
-        self._conf_future = executor.submit(self._async_data_product_configure, req, req_msg, \
-                            subarray_product_id, antennas, n_channels, dump_rate, n_beams, stream_sources)
-        executor.shutdown(wait=False)
-         # executor will shutdown when all existing futures have completed
-        config_args = [antennas, n_channels, dump_rate, n_beams, stream_sources]
-         # store our calling context for later use in the reconfigure command
-
-        @gen.coroutine
-        def delayed_cmd():
-            try:
-                (retval, retmsg, product) = yield self._conf_future
-                if retval != 'fail':
-                    if (antennas == "0" or antennas == ""):
-                        self.subarray_products.pop(subarray_product_id)
-                        self.subarray_product_config.pop(subarray_product_id)
-                        logger.info("Removing subarray product {} reference.".format(subarray_product_id))
-                    if product:
-                         # we can now safely expose this product for use in other katcp commands like ?capture-init
-                        self.subarray_products[subarray_product_id] = product
-                        self.subarray_product_config[subarray_product_id] = config_args
-                    self.mass_inform(Message.inform("interface-changed"))
-                     # let CAM know that our interface has changed
-                req.reply(retval, retmsg)
-            except Exception as e:
-                retmsg = "Exception during ?data_product_configure: {}".format(e)
-                logger.error(retmsg, exc_info=True)
-                req.reply('fail', retmsg)
-            finally:
-                try:
-                    dp_handle = self.subarray_products[subarray_product_id]
-                    dp_handle._async_busy = False
-                     # we may have failed to deconfigure, so make sure we clean up
-                except KeyError:
-                    pass 
-                self._conf_future = None
-        self.ioloop.add_callback(delayed_cmd)
-        raise AsyncReply
-
-
     def _async_data_product_configure(self, req, req_msg, subarray_product_id, antennas, n_channels, dump_rate, n_beams, stream_sources):
->>>>>>> 596bbbd3
         """Asynchronous portion of data product configure. See docstring for request_data_product_configure above.
 
         Raises
@@ -1134,7 +1069,7 @@
             - If one or more nodes fail to become alive (essentially a NOP for now)
             - If we fail to establish katcp connection to all nodes requiring them.
         """
-        config_args = [antennas, n_channels, dump_rate, n_beams, stream_sources, deprecated_cam_source]
+        config_args = [antennas, n_channels, dump_rate, n_beams, stream_sources]
         if antennas == "0" or antennas == "":
             if subarray_product_id not in self.subarray_products:
                 raise FailReply("Deconfiguration of subarray product {} requested, "
@@ -1181,33 +1116,13 @@
                         streams[stream_name] = (host, port)
                         logger.info("Adding stream {} with endpoint ({},{})".format(stream_name, host, port))
                     else:
-<<<<<<< HEAD
-                        (host, port) = value.split(":", 2)
-                         # just to make it explicit what we are expecting
-                        # Hack to handle CAM not yet passing us fully-qualified
-                        # stream names. This code should be deleted once CAM is
-                        # updated.
-                        if (stream_name == 'baseline-correlation-products' or
-                                stream_name == 'antenna-channelised-voltage' or
-                                stream_name.startswith('tied-array-channelised-voltage.')):
-                            stream_name = 'corr.' + stream_name
-                        streams["{}_spead".format(stream_name)] = (host, port)
-                        logger.info("Adding stream {}_spead with endpoint ({},{})".format(stream_name, host, port))
-            except ValueError:
-                 # something is definitely wrong with these
-                retmsg = "Failed to parse source stream specifiers. You must either supply cbf and cam sources in the form <ip>[+<count>]:port or a single stream_sources string that contains a comma-separated list of streams in the form <stream_name>:<ip>[+<count>]:<port> or <stream_name>:url"
-                logger.error(retmsg)
-                raise FailReply(retmsg)
-=======
                         urls[stream_name] = stream_url
                         logger.info("Adding stream {} with URL {}".format(stream_name, stream_url))
-                     # we could of course reuse the dictionary, but we expect some fu to be needed here in the future
         except ValueError:
              # something is definitely wrong with these
             retmsg = "Failed to parse source stream specifiers. You must supply a JSON dict of the form {<type>: {<name>: <url>, ...}, ...}"
             logger.error(retmsg)
-            return ('fail',retmsg,None)
->>>>>>> 596bbbd3
+            raise FailReply(retmsg)
 
         graph_name = self.graph_resolver(subarray_product_id)
         subarray_numeric_id = self.graph_resolver.get_subarray_numeric_id(subarray_product_id)
